--- conflicted
+++ resolved
@@ -7,11 +7,8 @@
 SUBDIRS += core/host
 SUBDIRS += core/portio
 SUBDIRS += core/tty
-<<<<<<< HEAD
 SUBDIRS += core/gui
-=======
 SUBDIRS += core/util
->>>>>>> 7259f588
 SUBDIRS += core/vfs
 SUBDIRS += mcuf
 SUBDIRS += hardware/adc
@@ -94,11 +91,8 @@
 SUBDIRS += services/upnp
 SUBDIRS += services/appsample
 SUBDIRS += services/watchcat
-<<<<<<< HEAD
 SUBDIRS += services/vnc
-=======
 SUBDIRS += services/curtain
->>>>>>> 7259f588
 
 rootbuild=t
 
