TARGET = etherrape

# export current directory to use in sub-makefiles
export PWD

# include avr-generic makefile configuration
include $(PWD)/avr.mk

SRC = $(shell echo *.c net/*.c lcd/*.c)
#SRC += $(shell echo fs20/*.c)
#SRC += $(shell echo ecmd/*.c)
#SRC += $(shell echo tetrirape/*.c)
#SRC += $(shell echo bootp/*.c)
#SRC += $(shell echo watchcat/*.c)
#SRC += $(shell echo named_pin/*.c)
#SRC += $(shell echo tftp/*.c)
#SRC += $(shell echo crypto/*.c)
#SRC += $(shell echo onewire/*.c)
#SRC += $(shell echo rc5/*.c)
SRC += $(shell echo rfm12/*.c)
#SRC += $(shell echo dns/*.c)
#SRC += $(shell echo dyndns/*.c)
#SRC += $(shell echo syslog/*.c)
#SRC += $(shell echo i2c/*.c)
#SRC += $(shell echo ntp/*.c)
#SRC += $(shell echo stella/*.c)
#SRC += uip/uip_openvpn.c                               # OPENVPN_SUPPORT
#SRC += $(shell echo zbus/*.c)
<<<<<<< HEAD
SRC += $(shell echo sensor_rfm12/*.c)
=======
#SRC += $(shell echo clock/*.c)
>>>>>>> dc52380f
SRC += uip/uip.c uip/uip_arp.c uip/uip_neighbor.c uip/psock.c uip/uip_multi.c uip/uip_rfm12.c

# preprocessed config files
USER_CONFIG = $(patsubst %/cfgpp,%/user_config.h,$(shell echo */cfgpp))

OBJECTS += $(patsubst %.c,%.o,${SRC})
#CFLAGS += -Werror
#CFLAGS += -Iuip/ -Iuip/apps
#LDFLAGS += -L/usr/local/avr/avr/lib

#LDFLAGS += -Wl,--section-start=.text=0xE000		# BOOTLOADER_SUPPORT
#CFLAGS  += -mcall-prologues                            # BOOTLOADER_SUPPORT

CFLAGS  += -mcall-prologues                            # SENSOR_RFM12_SUPPORT

# no safe mode checks, since the bootloader doesn't support this
AVRDUDE_FLAGS += -u
# no signature byte check, -> bootloader bug
AVRDUDE_FLAGS += -F

# if you would like everything to be recompiled when you change config.mk, uncomment this line:
#$(OBJECTS): config.mk

.PHONY: all

all: $(TARGET).hex $(TARGET).lss $(TARGET).bin
	@echo "==============================="
	@echo "$(TARGET) compiled for: $(MCU)"
	@echo -n "size is: "
	@$(SIZE) -A $(TARGET).hex | grep "\.sec1" | tr -s " " | cut -d" " -f2
	@echo "==============================="

$(TARGET): $(OBJECTS) $(TARGET).o

# subdir magic
%/% %/%.o %/%.hex %/all %/install:
	$(MAKE) -C $(@D) -e $(@F)

%/clean:
	$(MAKE) -C $(@D) -e $(@F) no_deps=t

# Sorry for this workaround
%.o: %.c
	@ if [ -x $(@D)/cfgpp -a $(@D)/config -nt $(@D)/user_config.h ]; then \
	 	echo "Wrote $(@D)/user_config.h"; \
	 	$(@D)/cfgpp > $(@D)/user_config.h; \
	  fi
	$(CC) -c $(CFLAGS) $< -o $@

.PHONY: install

install: program-serial-$(TARGET)

install-eeprom: program-serial-eeprom-$(TARGET)


.PHONY: clean clean-$(TARGET) distclean

clean: clean-$(TARGET) uip/clean net/clean
clean: bootloader/clean fs20/clean lcd/clean onewire/clean
clean: rc5/clean

clean-$(TARGET):
	rm -f $(TARGET) $(TARGET).map $(TARGET).bin
	rm -f $(OBJECTS) $(USER_CONFIG)

distclean: clean
	rm -f eeprom-default.raw Makefile.dep tags

-include depend.mk<|MERGE_RESOLUTION|>--- conflicted
+++ resolved
@@ -26,11 +26,8 @@
 #SRC += $(shell echo stella/*.c)
 #SRC += uip/uip_openvpn.c                               # OPENVPN_SUPPORT
 #SRC += $(shell echo zbus/*.c)
-<<<<<<< HEAD
 SRC += $(shell echo sensor_rfm12/*.c)
-=======
 #SRC += $(shell echo clock/*.c)
->>>>>>> dc52380f
 SRC += uip/uip.c uip/uip_arp.c uip/uip_neighbor.c uip/psock.c uip/uip_multi.c uip/uip_rfm12.c
 
 # preprocessed config files
