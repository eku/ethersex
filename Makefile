--- conflicted
+++ resolved
@@ -6,14 +6,9 @@
 # include avr-generic makefile configuration
 include $(PWD)/avr.mk
 
-<<<<<<< HEAD
-SRC = $(shell echo *.c)
-OBJECTS += $(patsubst %.c,%.o,${SRC}) uip/uip.o uip/uip_arp.o uip/uip_neighbor.o uip/psock.o onewire/onewire.o
-=======
 SRC = $(shell echo *.c ecmd/*.c net/*.c fs20/*.c lcd/*.c)
-SRC += uip/uip.c uip/uip_arp.c uip/psock.c
+SRC += uip/uip.c uip/uip_arp.c uip/uip_neighbor.c uip/psock.c
 OBJECTS += $(patsubst %.c,%.o,${SRC})
->>>>>>> 7ef04354
 #CFLAGS += -Werror
 #CFLAGS += -Iuip/ -Iuip/apps
 #LDFLAGS += -L/usr/local/avr/avr/lib
@@ -31,11 +26,7 @@
 
 .PHONY: all
 
-<<<<<<< HEAD
-all: $(TARGET).hex $(TARGET).lss ethcmd
-=======
 all: $(TARGET).hex $(TARGET).lss
->>>>>>> 7ef04354
 	@echo "==============================="
 	@echo "$(TARGET) compiled for: $(MCU)"
 	@echo -n "size is: "
