--- conflicted
+++ resolved
@@ -22,13 +22,9 @@
 #SRC += $(shell echo syslog/*.c)
 #SRC += $(shell echo i2c/*.c)
 #SRC += $(shell echo ntp/*.c)
-<<<<<<< HEAD
 #SRC += uip/uip_openvpn.c                               # OPENVPN_SUPPORT
+#SRC += $(shell echo zbus/*.c)
 SRC += uip/uip.c uip/uip_arp.c uip/uip_neighbor.c uip/psock.c uip/uip_multi.c
-=======
-#SRC += $(shell echo zbus/*.c)
-SRC += uip/uip.c uip/uip_arp.c uip/uip_neighbor.c uip/psock.c
->>>>>>> d76c09be
 
 # preprocessed config files
 USER_CONFIG = $(patsubst %/cfgpp,%/user_config.h,$(shell echo */cfgpp))
