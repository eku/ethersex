--- conflicted
+++ resolved
@@ -6,7 +6,6 @@
 # include avr-generic makefile configuration
 include $(PWD)/avr.mk
 
-<<<<<<< HEAD
 SRC = $(shell echo *.c net/*.c lcd/*.c)
 #SRC += $(shell echo fs20/*.c)
 SRC += $(shell echo ecmd/*.c)
@@ -16,15 +15,13 @@
 #SRC += $(shell echo named_pin/*.c)
 #SRC += $(shell echo tftp/*.c)
 #SRC += $(shell echo crypto/*.c)
+SRC += $(shell echo onewire/*.c)
+SRC += $(shell echo rc5/*.c)
 SRC += uip/uip.c uip/uip_arp.c uip/uip_neighbor.c uip/psock.c
 
 # preprocessed config files
 USER_CONFIG = $(patsubst %/cfgpp,%/user_config.h,$(shell echo */cfgpp))
 
-=======
-SRC = $(shell echo *.c ecmd/*.c net/*.c fs20/*.c lcd/*.c onewire/*.c rc5/*.c)
-SRC += uip/uip.c uip/uip_arp.c uip/psock.c
->>>>>>> 8c85add8
 OBJECTS += $(patsubst %.c,%.o,${SRC})
 #CFLAGS += -Werror
 #CFLAGS += -Iuip/ -Iuip/apps
