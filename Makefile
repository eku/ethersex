TARGET=ethersex
TOPDIR=.

SRC = \
	debug.c \
	eeprom.c \
	enc28j60.c \
	etherrape.c \
	ipv6.c \
	network.c \
	portio.c \
	spi.c \
	timer.c


#SUBDIRS += bootp
#SUBDIRS += clock
SUBDIRS += crypto
#SUBDIRS += dcf77
#SUBDIRS += dns
#SUBDIRS += dyndns
#SUBDIRS += ecmd
#SUBDIRS += fs20
#SUBDIRS += i2c
SUBDIRS += lcd
#SUBDIRS += named_pin
SUBDIRS += net
#SUBDIRS += ntp
#SUBDIRS += onewire
#SUBDIRS += ps2
#SUBDIRS += rc5
SUBDIRS += rfm12
#SUBDIRS += stella
#SUBDIRS += syslog
#SUBDIRS += tetrirape
#SUBDIRS += tftp
SUBDIRS += uip
#SUBDIRS += watchcat
#SUBDIRS += zbus
<<<<<<< HEAD
SUBDIRS += sensor_rfm12
SUBDIRS += i2c_slave
=======
#SUBDIRS += i2c_slave
#SUBDIRS += hc595
#SUBDIRS += hc165
#SUBDIRS += sensor_rfm12
>>>>>>> c5668eaf

##############################################################################
all: compile-ethersex
	@echo "==============================="
	@echo "$(TARGET) compiled for: $(MCU)"
	@echo -n "size is: "
	@$(SIZE) -A $(TARGET).hex | grep "\.sec1" | tr -s " " | cut -d" " -f2
	@echo "==============================="


##############################################################################
# generic fluff
include defaults.mk
#include $(TOPDIR)/rules.mk
##############################################################################

.PHONY: compile-subdirs
compile-subdirs:
	for dir in $(SUBDIRS); do make -C $$dir lib$$dir.a; done

.PHONY: compile-$(TARGET)
compile-$(TARGET): compile-subdirs $(TARGET).hex $(TARGET).bin

OBJECTS += $(patsubst %.c,%.o,${SRC})
LINKLIBS = $(foreach subdir,$(SUBDIRS),$(subdir)/lib$(subdir).a)

# FIXME how can we omit specifying every file to be linked twice?
# This is currently necessary because of interdependencies between
# the libraries, which aren't denoted in these however.
$(TARGET): $(OBJECTS) $(LINKLIBS)
	$(CC) $(LDFLAGS) -o $@ $(OBJECTS) \
	  $(foreach subdir,$(SUBDIRS),-L$(subdir) -l$(subdir)) \
	  $(foreach subdir,$(SUBDIRS),-l$(subdir))


##############################################################################

%.hex: %
	$(OBJCOPY) -O ihex -R .eeprom $< $@

%.bin: %
	$(OBJCOPY) -O binary -R .eeprom $< $@

%.eep.hex: %
	$(OBJCOPY) --set-section-flags=.eeprom="alloc,load" --change-section-lma .eeprom=0 -O ihex -j .eeprom $< $@

%.lss: %
	$(OBJDUMP) -h -S $< > $@

%-size: %.hex
	$(SIZE) $<



##############################################################################
clean:
	$(RM) $(TARGET) $(TARGET).bin $(TARGET).hex *.[oda]
	for subdir in `find -type d`; do \
	  test "x$$subdir" != "x." \
	  && test -e $$subdir/Makefile \
	  && make no_deps=t -C $$subdir clean; done

pinning.c: pinning.m4
	m4 $< > $@
	

include depend.mk<|MERGE_RESOLUTION|>--- conflicted
+++ resolved
@@ -15,11 +15,11 @@
 
 #SUBDIRS += bootp
 #SUBDIRS += clock
-SUBDIRS += crypto
+#SUBDIRS += crypto
 #SUBDIRS += dcf77
 #SUBDIRS += dns
 #SUBDIRS += dyndns
-#SUBDIRS += ecmd
+SUBDIRS += ecmd
 #SUBDIRS += fs20
 #SUBDIRS += i2c
 SUBDIRS += lcd
@@ -29,7 +29,7 @@
 #SUBDIRS += onewire
 #SUBDIRS += ps2
 #SUBDIRS += rc5
-SUBDIRS += rfm12
+#SUBDIRS += rfm12
 #SUBDIRS += stella
 #SUBDIRS += syslog
 #SUBDIRS += tetrirape
@@ -37,15 +37,10 @@
 SUBDIRS += uip
 #SUBDIRS += watchcat
 #SUBDIRS += zbus
-<<<<<<< HEAD
-SUBDIRS += sensor_rfm12
-SUBDIRS += i2c_slave
-=======
 #SUBDIRS += i2c_slave
 #SUBDIRS += hc595
 #SUBDIRS += hc165
 #SUBDIRS += sensor_rfm12
->>>>>>> c5668eaf
 
 ##############################################################################
 all: compile-ethersex
