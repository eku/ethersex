/* vim:fdm=marker ts=4 et ai
 * {{{
 *
 * (c) by Alexander Neumann <alexander@bumpern.de>
 *
 * This program is free software; you can redistribute it and/or modify
 * it under the terms of the GNU General Public License version 2 as
 * published by the Free Software Foundation.
 *
 * This program is distributed in the hope that it will be useful,
 * but WITHOUT ANY WARRANTY; without even the implied warranty of
 * MERCHANTABILITY or FITNESS FOR A PARTICULAR PURPOSE.  See the
 * GNU General Public License for more details.
 *
 * You should have received a copy of the GNU General Public License
 * along with this program; if not, write to the Free Software
 * Foundation, Inc., 675 Mass Ave, Cambridge, MA 02139, USA.
 *
 * For more information on the GPL, please go to:
 * http://www.gnu.org/copyleft/gpl.html
 }}} */

#ifndef _CONFIG_H
#define _CONFIG_H

#include <avr/version.h>

/* check for avr-libc version */
#if __AVR_LIBC_VERSION__ < 10404UL
#error "newer libc version (>= 1.4.4) needed!"
#endif

/* check if cpu speed is defined */
#ifndef F_CPU
#error "please define F_CPU!"
#endif

/* cpu specific configuration registers */
#if defined(__AVR_ATmega32__)
/* {{{ */
#define _ATMEGA32

#define _TIMSK_TIMER1 TIMSK1
#define _UDRIE_UART0 UDRIE
#define _TXEN_UART0 TXEN
#define _RXEN_UART0 RXEN
#define _RXCIE_UART0 RXCIE
#define _UBRRH_UART0 UBRRH
#define _UBRRL_UART0 UBRRL
#define _UCSRA_UART0 UCSRA
#define _UCSRB_UART0 UCSRB
#define _UCSRC_UART0 UCSRC
#define _UCSZ0_UART0 UCSZ00
#define _UCSZ1_UART0 UCSZ01
#define _SIG_UART_RECV_UART0 SIG_USART_RECV
#define _SIG_UART_DATA_UART0 SIG_USART_DATA
#define _UDR_UART0 UDR
#define _UDRE_UART0 UDRE
#define _RXC_UART0 RXC
#define _IVREG MCUCR
#define _SPCR0 SPCR
#define _SPE0 SPE
#define _MCUSR MCUCSR
#define _MSTR0 MSTR
#define _SPSR0 SPSR
#define _SPIF0 SPIF
#define _SPDR0 SPDR
#define _SPI2X0 SPI2X
#define _TIFR_TIMER1 TIFR

/* }}} */
#elif defined(__AVR_ATmega644__)
/* {{{ */
#define _ATMEGA644

#define _TIMSK_TIMER1 TIMSK1
#define _UDRIE_UART0 UDRIE0
#define _TXEN_UART0 TXEN0
#define _RXEN_UART0 RXEN0
#define _RXCIE_UART0 RXCIE0
#define _UBRRH_UART0 UBRR0H
#define _UBRRL_UART0 UBRR0L
#define _UCSRA_UART0 UCSR0A
#define _UCSRB_UART0 UCSR0B
#define _UCSRC_UART0 UCSR0C
#define _UCSZ0_UART0 UCSZ00
#define _UCSZ1_UART0 UCSZ01
#define _SIG_UART_RECV_UART0 SIG_USART_RECV
#define _SIG_UART_DATA_UART0 SIG_USART_DATA
#define _UDR_UART0 UDR0
#define _UDRE_UART0 UDRE0
#define _RXC_UART0 RXC0
#define _TXC_UART0 TXC0
#define _IVREG MCUCR

/* workaround for avr-libc devs not being able to decide how these registers
 * should be named... */
#ifdef SPCR0
    #define _SPCR0 SPCR0
#else
    #define _SPCR0 SPCR
#endif

#ifdef SPE0
    #define _SPE0 SPE0
#else
    #define _SPE0 SPE
#endif

#ifdef MSTR0
    #define _MSTR0 MSTR0
#else
    #define _MSTR0 MSTR
#endif

#ifdef SPSR0
    #define _SPSR0 SPSR0
#else
    #define _SPSR0 SPSR
#endif

#ifdef SPIF0
    #define _SPIF0 SPIF0
#else
    #define _SPIF0 SPIF
#endif

#ifdef SPDR0
    #define _SPDR0 SPDR0
#else
    #define _SPDR0 SPDR
#endif

#ifdef SPI2X0
    #define _SPI2X0 SPI2X0
#else
    #define _SPI2X0 SPI2X
#endif

#define _TIFR_TIMER1 TIFR1

/* }}} */
#else
#error "this cpu isn't supported yet!"
#endif

/* use watchdog only when not debugging */
#ifndef DEBUG
#   define USE_WATCHDOG
#endif

/* network controller hardware bug defines */
#define ENC28J60_REV4_WORKAROUND

/* bootloader */
#undef BOOTLOADER_SECTION
#define BOOTLOADER_SECTION 0xe000 /* atmega644 with 4096 words bootloader */

/* spi defines */
#ifndef SPI_DDR
#define SPI_DDR DDRB
#endif

#ifndef SPI_PORT
#define SPI_PORT PORTB
#endif

#ifndef SPI_MOSI
#define SPI_MOSI PB5
#endif

#ifndef SPI_MISO
#define SPI_MISO PB6
#endif

#ifndef SPI_SCK
#define SPI_SCK PB7
#endif

/* port the enc28j60 is attached to
 * ATTENTION: EITHER USE SS OR MAKE SURE, SS IS PULLED HIGH OR AN OUTPUT! */
#ifndef SPI_CS_NET
#define SPI_CS_NET PB4
#endif

/* port the dataflash CS is attached to */
#ifndef SPI_CS_DF
#define SPI_CS_DF PB1
#endif

/* port the rfm12 module CS is attached to */
#ifndef SPI_CS_RFM12_DDR
#define SPI_CS_RFM12_DDR DDRC
#endif

#ifndef SPI_CS_RFM12_PORT
#define SPI_CS_RFM12_PORT PORTC
#endif

#ifndef SPI_CS_RFM12
#define SPI_CS_RFM12 PC3
#endif

/* rfm12 module interrupt line */
#ifndef RFM12_INT_PIN 
#define RFM12_INT_PIN INT0
#endif

#ifndef RFM12_INT_SIGNAL
#define RFM12_INT_SIGNAL SIG_INTERRUPT0
#endif

/* enc28j60 int line */
#ifndef INT_PIN_NAME
#define INT_PIN_NAME PB3
#endif

#ifndef INT_PORT
#define INT_PORT PORTB
#endif

#ifndef INT_PIN
#define INT_PIN PINB
#endif

#ifndef INT_DDR
#define INT_DDR DDRB
#endif

/* enc28j60 wol line */
#ifndef WOL_PIN_NAME
#define WOL_PIN_NAME PB2
#endif

#ifndef WOL_PORT
#define WOL_PORT PORTB
#endif

#ifndef WOL_PIN
#define WOL_PIN PINB
#endif

#ifndef WOL_DDR
#define WOL_DDR DDRB
#endif

/* global version defines */
#define VERSION_STRING "0.2"

/* uart defines */
#ifndef UART_BAUDRATE
#define UART_BAUDRATE 115200
#endif

/* configure duplex mode */
#define NET_FULL_DUPLEX 0

/* configure global data buffer */
#define NET_MAX_FRAME_LENGTH 640

/* configure main callback function for uip */
#define UIP_APPCALL network_handle_tcp
#define UIP_UDP_APPCALL network_handle_udp

/* onewire support */
#define ONEWIRE_PINNUM PD6
#define ONEWIRE_PIN PIND
#define ONEWIRE_DDR DDRD
#define ONEWIRE_PORT PORTD
#define ONEWIRE_PARASITE

/* rc5 support */
#define RC5_SEND_PINNUM PD4
#define RC5_SEND_PORT PORTD
#define RC5_SEND_DDR DDRD
#define RC5_QUEUE_LENGTH 10

/* fs20 support */
// #define FS20_SUPPORT

#define FS20_SUPPORT_SEND
#define FS20_SEND_PINNUM PB2
#define FS20_SEND_DDR DDRB
#define FS20_SEND_PORT PORTB

#define FS20_SUPPORT_RECEIVE
/* DO NOT CHANGE PIN!  USES INTERNAL COMPARATOR! */
#define FS20_RECV_PINNUM PB3
#define FS20_RECV_DDR DDRB
#define FS20_RECV_PORT PORTB

#define FS20_SUPPORT_RECEIVE_WS300

/* hd44780 support */

// #define HD44780_SUPPORT

/* controller type */
// #define HD44780_ORIGINAL /* original hd44780 */
#define HD44780_KS0067B  /* compatibility mode for ks0067b */

/* readback support, check busy flag instead of just waiting for a timeout */
#define HD44780_READBACK

/* if defined, use portc instead of port a */
// #define HD44780_USE_PORTC

/* select port for lcd below */
#ifdef HD44780_USE_PORTC
    #define HD44780_CTRL_PORT C
    #define HD44780_DATA_PORT C
    #define HD44780_RS PC0
    #define HD44780_RW PC1
    #define HD44780_EN PC2
    #define HD44780_D4 PC3
    #define HD44780_D5 PC4
    #define HD44780_D6 PC5
    #define HD44780_D7 PC6
    #define HD44780_DATA_SHIFT 3
#else
    #define HD44780_CTRL_PORT A
    #define HD44780_DATA_PORT A
    #define HD44780_RS PA0
    #define HD44780_RW PA1
    #define HD44780_EN PA2
    #define HD44780_D4 PA3
    #define HD44780_D5 PA4
    #define HD44780_D6 PA5
    #define HD44780_D7 PA6
    #define HD44780_DATA_SHIFT 3
#endif

#define ECMD_SUPPORT
// #define ECMD_SENDER_SUPPORT
// #define WATCHCAT_SUPPORT
#define PORTIO_SUPPORT
// #define NAMED_PIN_SUPPORT
// #define TETRIRAPE_SUPPORT
// #define BOOTP_SUPPORT
// #define BOOTLOADER_SUPPORT
#define IPV6_SUPPORT
// #define BROADCAST_SUPPORT
// #define ONEWIRE_SUPPORT
#define TCP_SUPPORT
#define UDP_SUPPORT
// #define DNS_SUPPORT
// #define RC5_SUPPORT
<<<<<<< HEAD
// #define RFM12_SUPPORT
=======
// #define DYNDNS_SUPPORT
>>>>>>> a5866449


/* crypto stuff */
// #define CRYPTO_SUPPORT
// #define AUTH_SUPPORT
// #define CAST5_SUPPORT
// #define SKIPJACK_SUPPORT
// #define RC4_SUPPORT
// #define MD5_SUPPORT

/* bootloader config */
#define CONF_BOOTLOAD_DELAY 250           /* five seconds */

// #define TFTP_SUPPORT
// #define TFTPOMATIC_SUPPORT
#define CONF_TFTP_IP uip_ip6addr(ip,0x2001,0x4b88,0x10e4,0x0,0x21a,0x92ff,0xfe32,0x53e3)
#define CONF_TFTP_IMAGE "testsex.bin"
#define CONF_ETHERRAPE_MAC "\xAC\xDE\x48\xFD\x0F\xD0"
#define CONF_ETHERRAPE_IP4 uip_ipaddr(ip,10,0,0,5)
#define CONF_DNS_SERVER uip_ipaddr(ip,10,0,0,1)

#define CONF_DYNDNS_USERNAME "sexy_guy"
#define CONF_DYNDNS_PASSWORD "ethersex"
#define CONF_DYNDNS_HOSTNAME "ethersex"

#endif /* _CONFIG_H */<|MERGE_RESOLUTION|>--- conflicted
+++ resolved
@@ -345,11 +345,8 @@
 #define UDP_SUPPORT
 // #define DNS_SUPPORT
 // #define RC5_SUPPORT
-<<<<<<< HEAD
 // #define RFM12_SUPPORT
-=======
 // #define DYNDNS_SUPPORT
->>>>>>> a5866449
 
 
 /* crypto stuff */
