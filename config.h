/* vim:fdm=marker ts=4 et ai
 * {{{
 *
 * (c) by Alexander Neumann <alexander@bumpern.de>
 *
 * This program is free software; you can redistribute it and/or modify
 * it under the terms of the GNU General Public License version 2 as
 * published by the Free Software Foundation.
 *
 * This program is distributed in the hope that it will be useful,
 * but WITHOUT ANY WARRANTY; without even the implied warranty of
 * MERCHANTABILITY or FITNESS FOR A PARTICULAR PURPOSE.  See the
 * GNU General Public License for more details.
 *
 * You should have received a copy of the GNU General Public License
 * along with this program; if not, write to the Free Software
 * Foundation, Inc., 675 Mass Ave, Cambridge, MA 02139, USA.
 *
 * For more information on the GPL, please go to:
 * http://www.gnu.org/copyleft/gpl.html
 }}} */

#ifndef _CONFIG_H
#define _CONFIG_H

#include <avr/version.h>

/* check for avr-libc version */
#if __AVR_LIBC_VERSION__ < 10404UL
#error "newer libc version (>= 1.4.4) needed!"
#endif

/* check if cpu speed is defined */
#ifndef F_CPU
#error "please define F_CPU!"
#endif

/* cpu specific configuration registers */
#if defined(__AVR_ATmega32__)
/* {{{ */
#define _ATMEGA32

#define _TIMSK_TIMER1 TIMSK1
#define _UDRIE_UART0 UDRIE
#define _TXEN_UART0 TXEN
#define _RXEN_UART0 RXEN
#define _RXCIE_UART0 RXCIE
#define _UBRRH_UART0 UBRRH
#define _UBRRL_UART0 UBRRL
#define _UCSRA_UART0 UCSRA
#define _UCSRB_UART0 UCSRB
#define _UCSRC_UART0 UCSRC
#define _UCSZ0_UART0 UCSZ00
#define _UCSZ1_UART0 UCSZ01
#define _SIG_UART_RECV_UART0 SIG_USART_RECV
#define _SIG_UART_DATA_UART0 SIG_USART_DATA
#define _UDR_UART0 UDR
#define _UDRE_UART0 UDRE
#define _RXC_UART0 RXC
#define _IVREG MCUCR
#define _SPCR0 SPCR
#define _SPE0 SPE
#define _MCUSR MCUCSR
#define _MSTR0 MSTR
#define _SPSR0 SPSR
#define _SPIF0 SPIF
#define _SPDR0 SPDR
#define _SPI2X0 SPI2X
#define _TIFR_TIMER1 TIFR

/* }}} */
#elif defined(__AVR_ATmega8__)
/* {{{ */
#define _ATMEGA8

#define _SPCR0 SPCR
#define _SPE0 SPE
#define _MSTR0 MSTR
#define _SPSR0 SPSR
#define _SPIF0 SPIF
#define _SPDR0 SPDR
#define _SPI2X0 SPI2X
#define _TIFR_TIMER1 TIFR
#define _EIMSK GICR
#define _UDR_UART0 UDR
#define _UCSRA_UART0 UCSRA
#define _UCSRB_UART0 UCSRB
#define _UCSRC_UART0 UCSRC
#define _UBRRL_UART0 UBRRL
#define _UBRRH_UART0 UBRRH
#define _TXEN_UART0  TXEN
#define _TXCIE_UART0 TXCIE
#define _RXEN_UART0  RXEN
#define _RXCIE_UART0 RXCIE
#define _UDRE_UART0  UDRE
#define _RXC_UART0   RXC
#define _TXC_UART0   TXC
#define UDRIE0       UDRIE
#define DOR0         DOR
#define FE0          FE
#define UCSZ00       UCSZ0
#define UCSZ01       UCSZ1
#define USART0_UDRE_vect USART_UDRE_vect
#define USART0_RX_vect USART_RXC_vect
#define USART0_TX_vect USART_TXC_vect

/* }}} */
#elif defined(__AVR_ATmega644__)
/* {{{ */
#define _ATMEGA644

#define _TIMSK_TIMER1 TIMSK1
#define _UDRIE_UART0 UDRIE0
#define _TXEN_UART0 TXEN0
#define _RXEN_UART0 RXEN0
#define _RXCIE_UART0 RXCIE0
#define _TXCIE_UART0 TXCIE0
#define _UBRRH_UART0 UBRR0H
#define _UBRRL_UART0 UBRR0L
#define _UCSRA_UART0 UCSR0A
#define _UCSRB_UART0 UCSR0B
#define _UCSRC_UART0 UCSR0C
#define _UCSZ0_UART0 UCSZ00
#define _UCSZ1_UART0 UCSZ01
#define _SIG_UART_RECV_UART0 SIG_USART_RECV
#define _SIG_UART_DATA_UART0 SIG_USART_DATA
#define _UDR_UART0 UDR0
#define _UDRE_UART0 UDRE0
#define _RXC_UART0 RXC0
#define _TXC_UART0 TXC0
#define _IVREG MCUCR
#define _EIMSK EIMSK

#define _TCCR2_PRESCALE TCCR2B
#define _OUTPUT_COMPARE_IE2 OCIE2B
#define _OUTPUT_COMPARE_REG2 OCR2B
#define _SIG_OUTPUT_COMPARE2 SIG_OUTPUT_COMPARE2B
#define _TIMSK_TIMER2 TIMSK2

/* workaround for avr-libc devs not being able to decide how these registers
 * should be named... */
#ifdef SPCR0
    #define _SPCR0 SPCR0
#else
    #define _SPCR0 SPCR
#endif

#ifdef SPE0
    #define _SPE0 SPE0
#else
    #define _SPE0 SPE
#endif

#ifdef MSTR0
    #define _MSTR0 MSTR0
#else
    #define _MSTR0 MSTR
#endif

#ifdef SPSR0
    #define _SPSR0 SPSR0
#else
    #define _SPSR0 SPSR
#endif

#ifdef SPIF0
    #define _SPIF0 SPIF0
#else
    #define _SPIF0 SPIF
#endif

#ifdef SPDR0
    #define _SPDR0 SPDR0
#else
    #define _SPDR0 SPDR
#endif

#ifdef SPI2X0
    #define _SPI2X0 SPI2X0
#else
    #define _SPI2X0 SPI2X
#endif

#define _TIFR_TIMER1 TIFR1

/* }}} */
#else
#error "this cpu isn't supported yet!"
#endif

/* use watchdog only when not debugging */
#ifndef DEBUG
#   define USE_WATCHDOG
#endif

/* network controller hardware bug defines */
#define ENC28J60_REV4_WORKAROUND

/* bootloader */
#undef BOOTLOADER_SECTION
#ifdef _ATMEGA8
<<<<<<< HEAD
#define BOOTLOADER_SECTION 0x0E00; /* atmega8 with 256 words bootloader */
#else
#define BOOTLOADER_SECTION 0xe000 /* atmega644 with 4096 words bootloader */
#endif

/* spi defines */
#ifndef SPI_DDR
#define SPI_DDR DDRB
#endif

#ifndef SPI_PORT
#define SPI_PORT PORTB
#endif

#ifndef SPI_MOSI
#define SPI_MOSI PB5
#endif

#ifndef SPI_MISO
#define SPI_MISO PB6
#endif

#ifndef SPI_SCK
#define SPI_SCK PB7
#endif

/* port the enc28j60 is attached to
 * ATTENTION: EITHER USE SS OR MAKE SURE, SS IS PULLED HIGH OR AN OUTPUT! */
#ifndef SPI_CS_NET
#define SPI_CS_NET PB4
#endif

/* port the dataflash CS is attached to */
#ifndef SPI_CS_DF
#define SPI_CS_DF PB1
#endif

/* port the rfm12 module CS is attached to */
#ifndef SPI_CS_RFM12_DDR
#define SPI_CS_RFM12_DDR DDRC
=======
#define BOOTLOADER_SECTION 0x0E00 /* atmega8 with 256 words bootloader */
#else
#define BOOTLOADER_SECTION 0xe000 /* atmega644 with 4096 words bootloader */
>>>>>>> c5668eaf
#endif

/* Include pinning.c as output of pinning.m4 
 * LOOK pinning.m4 for pin definitions */
#include "pinning.c"


/* rfm12 module interrupt line */
#ifndef RFM12_INT_PIN 
#define RFM12_INT_PIN INT0
#endif

#ifndef RFM12_INT_SIGNAL
#define RFM12_INT_SIGNAL SIG_INTERRUPT0
#endif

<<<<<<< HEAD
/* ps/2 pins and interrupts */
#define PS2_PIN PINA
#define PS2_PORT PORTA
#define PS2_DDR DDRA

#define PS2_DATA_PIN PA7
#define PS2_CLOCK_PIN PA6

=======
/* ps/2 interrupts */
>>>>>>> c5668eaf
#define PS2_PCMSK PCMSK0
#define PS2_PCIE PCIE0
#define PS2_INTERRUPT SIG_PIN_CHANGE0



/* Comment this out to get an us layout */
#define PS2_GERMAN_LAYOUT

/* Number of the hc 595 registers */
#define HC595_REGISTERS 5

#define HC165_INVERSE_OUTPUT 1
/* Number of the hc165 registers */
#define HC165_REGISTERS 1


/* global version defines */
#define VERSION_STRING "0.2"

/* uart defines */
#ifndef UART_BAUDRATE
#define UART_BAUDRATE 115200
#endif

/* configure duplex mode */
#define NET_FULL_DUPLEX 0

/* configure global data buffer */
#ifdef _ATMEGA8
  /* there isn't that much RAM on ATmega8, reduce uip_buf size. */
#  define NET_MAX_FRAME_LENGTH 192
/* on the ATmega8 we only have 6 adc channels in the pdip version */
#  define ADC_CHANNELS 6
#else
#  define NET_MAX_FRAME_LENGTH 640
#  define ADC_CHANNELS 8
#endif

/* configure main callback function for uip */
#define UIP_APPCALL network_handle_tcp
#define UIP_UDP_APPCALL network_handle_udp

/* onewire support */
#define ONEWIRE_PARASITE

/* rc5 support */
#define RC5_QUEUE_LENGTH 10

/* fs20 support */
// #define FS20_SUPPORT
#define FS20_SUPPORT_SEND
#define FS20_SUPPORT_RECEIVE
#define FS20_SUPPORT_RECEIVE_WS300

/* hd44780 support */

// #define HD44780_SUPPORT

/* controller type */
// #define HD44780_ORIGINAL /* original hd44780 */
#define HD44780_KS0067B  /* compatibility mode for ks0067b */

/* readback support, check busy flag instead of just waiting for a timeout */
#define HD44780_READBACK

/* if defined, use portc instead of port a */
// #define HD44780_USE_PORTC

/* select port for lcd below */
#ifdef HD44780_USE_PORTC
    #define HD44780_CTRL_PORT C
    #define HD44780_DATA_PORT C
    #define HD44780_RS PC0
    #define HD44780_RW PC1
    #define HD44780_EN PC2
    #define HD44780_D4 PC3
    #define HD44780_D5 PC4
    #define HD44780_D6 PC5
    #define HD44780_D7 PC6
    #define HD44780_DATA_SHIFT 3
#else
    #define HD44780_CTRL_PORT A
    #define HD44780_DATA_PORT A
    #define HD44780_RS PA0
    #define HD44780_RW PA1
    #define HD44780_EN PA2
    #define HD44780_D4 PA3
    #define HD44780_D5 PA4
    #define HD44780_D6 PA5
    #define HD44780_D7 PA6
    #define HD44780_DATA_SHIFT 3
#endif

// #define ECMD_SUPPORT
// #define ECMD_SENDER_SUPPORT
// #define WATCHCAT_SUPPORT
// #define PORTIO_SUPPORT
// #define NAMED_PIN_SUPPORT
// #define TETRIRAPE_SUPPORT
// #define BOOTP_SUPPORT
// #define BOOTP_TO_EEPROM_SUPPORT
// #define BOOTLOADER_SUPPORT
#define IPV6_SUPPORT
// #define BROADCAST_SUPPORT
// #define ONEWIRE_SUPPORT
<<<<<<< HEAD
// #define TCP_SUPPORT
// #define ICMP_SUPPORT
=======
#define TCP_SUPPORT
#define ICMP_SUPPORT
>>>>>>> c5668eaf
#define UDP_SUPPORT
// #define DNS_SUPPORT
// #define RC5_SUPPORT
#define RFM12_SUPPORT
// #define DYNDNS_SUPPORT
// #define SYSLOG_SUPPORT
// #define I2C_SUPPORT
<<<<<<< HEAD
#define I2C_SLAVE_SUPPORT
=======
// #define I2C_SLAVE_SUPPORT
>>>>>>> c5668eaf
// #define CLOCK_SUPPORT
// #define CLOCK_CRYSTAL_SUPPORT
// #define DCF77_SUPPORT
// #define NTP_SUPPORT
// #define NTPD_SUPPORT
// #define ENC28J60_SUPPORT
// #define ZBUS_SUPPORT
<<<<<<< HEAD
#define SENSOR_RFM12_SUPPORT
// #define STELLA_SUPPORT
#define TEENSY_SUPPORT
=======
// #define SENSOR_RFM12_SUPPORT
// #define STELLA_SUPPORT
// #define TEENSY_SUPPORT
// #define HC595_SUPPORT
// #define HC165_SUPPORT
>>>>>>> c5668eaf
// #define UDP_ECHO_NET_SUPPORT
// #define ADC_SUPPORT
// #define PS2_SUPPORT
// #define RFM12_LINKBEAT_NET_SUPPORT
// #define ZBUS_LINKBEAT_NET_SUPPORT

/* crypto stuff */
#define CRYPTO_SUPPORT
// #define CAST5_SUPPORT
#define SKIPJACK_SUPPORT
// #define MD5_SUPPORT

/* bootloader config */
#define CONF_BOOTLOAD_DELAY 250           /* five seconds */

// #define TFTP_SUPPORT
// #define TFTPOMATIC_SUPPORT
#define CONF_TFTP_IP uip_ip6addr(ip,0x2001,0x4b88,0x10e4,0x0,0x21a,0x92ff,0xfe32,0x53e3)
#define CONF_TFTP_IMAGE "testsex.bin"
#define CONF_TFTP_KEY "\x23\x23\x42\x42\x55\x55\x23\x23\x42\x42"

<<<<<<< HEAD
#define CONF_ETHERRAPE_MAC "\xAC\xDE\x48\x0B\xEE\x52"
#define CONF_ETHERRAPE_IP uip_ip6addr(ip,0x2001,0x6f8,0x1209,0x23,0x0,0x0,0xfe2b,0xee52)
=======
#define CONF_ETHERRAPE_MAC "\xAC\xDE\x48\xFD\x0F\xD0"
#define CONF_ETHERRAPE_IP uip_ip6addr(ip,0x2001,0x6f8,0x1209,0x23,0x0,0x0,0xfe1b,0xee52)
>>>>>>> c5668eaf
#define CONF_ETHERRAPE_IP4_NETMASK uip_ipaddr(ip,255,255,255,0)
#define CONF_ETHERRAPE_IP4_GATEWAY uip_ipaddr(ip,0,0,0,0)

// #define OPENVPN_SUPPORT
#define CONF_OPENVPN_IP4 uip_ipaddr(ip,10,1,0,5)
#define CONF_OPENVPN_IP4_NETMASK uip_ipaddr(ip,255,255,255,0)
#define CONF_OPENVPN_IP4_GATEWAY uip_ipaddr(ip,0,0,0,0)
#define CONF_OPENVPN_KEY "\x00\x00\x00\x00\x00\x00\x00\x00\x00\x00\x00\x00\x00\x00\x00\x00"
#define CONF_OPENVPN_HMAC_KEY "\x00\x00\x00\x00\x00\x00\x00\x00\x00\x00\x00\x00\x00\x00\x00\x00"

<<<<<<< HEAD
#define CONF_RFM12_IP uip_ip6addr(ip,0x2001,0x6f8,0x1209,0x23,0xaede,0x48ff,0xfe1b,0xee52)
=======
#define CONF_RFM12_IP uip_ip6addr(ip,0x2001,0x6f8,0x1209,0x23,0xaede,0x48ff,0xfe0b,0xee52)
>>>>>>> c5668eaf
#define CONF_RFM12_KEY "\x23\x23\x42\x42\x55\x55\x23\x23\x42\x42"

#define CONF_I2C_SLAVE_ADDR 0x23

#define CONF_ZBUS_IP uip_ip6addr(ip,0x0,0x0,0x0,0x0,0x0,0x0,0x0,0x23)
#define CONF_ZBUS_KEY "\x23\x23\x42\x42\x55\x55\x23\x23\x42\x42"

#define CONF_DNS_SERVER uip_ipaddr(ip,10,0,0,1)
#define CONF_SYSLOG_SERVER uip_ipaddr(ip,10,0,0,1)

#define CONF_DYNDNS_USERNAME "jochen"
#define CONF_DYNDNS_PASSWORD "bier42"
<<<<<<< HEAD
#define CONF_DYNDNS_HOSTNAME "ethsex1.dyn.metafnord.de"
=======
#define CONF_DYNDNS_HOSTNAME "ethsex1"
>>>>>>> c5668eaf

#endif /* _CONFIG_H */<|MERGE_RESOLUTION|>--- conflicted
+++ resolved
@@ -199,52 +199,9 @@
 /* bootloader */
 #undef BOOTLOADER_SECTION
 #ifdef _ATMEGA8
-<<<<<<< HEAD
-#define BOOTLOADER_SECTION 0x0E00; /* atmega8 with 256 words bootloader */
+#define BOOTLOADER_SECTION 0x0E00 /* atmega8 with 256 words bootloader */
 #else
 #define BOOTLOADER_SECTION 0xe000 /* atmega644 with 4096 words bootloader */
-#endif
-
-/* spi defines */
-#ifndef SPI_DDR
-#define SPI_DDR DDRB
-#endif
-
-#ifndef SPI_PORT
-#define SPI_PORT PORTB
-#endif
-
-#ifndef SPI_MOSI
-#define SPI_MOSI PB5
-#endif
-
-#ifndef SPI_MISO
-#define SPI_MISO PB6
-#endif
-
-#ifndef SPI_SCK
-#define SPI_SCK PB7
-#endif
-
-/* port the enc28j60 is attached to
- * ATTENTION: EITHER USE SS OR MAKE SURE, SS IS PULLED HIGH OR AN OUTPUT! */
-#ifndef SPI_CS_NET
-#define SPI_CS_NET PB4
-#endif
-
-/* port the dataflash CS is attached to */
-#ifndef SPI_CS_DF
-#define SPI_CS_DF PB1
-#endif
-
-/* port the rfm12 module CS is attached to */
-#ifndef SPI_CS_RFM12_DDR
-#define SPI_CS_RFM12_DDR DDRC
-=======
-#define BOOTLOADER_SECTION 0x0E00 /* atmega8 with 256 words bootloader */
-#else
-#define BOOTLOADER_SECTION 0xe000 /* atmega644 with 4096 words bootloader */
->>>>>>> c5668eaf
 #endif
 
 /* Include pinning.c as output of pinning.m4 
@@ -261,18 +218,7 @@
 #define RFM12_INT_SIGNAL SIG_INTERRUPT0
 #endif
 
-<<<<<<< HEAD
-/* ps/2 pins and interrupts */
-#define PS2_PIN PINA
-#define PS2_PORT PORTA
-#define PS2_DDR DDRA
-
-#define PS2_DATA_PIN PA7
-#define PS2_CLOCK_PIN PA6
-
-=======
 /* ps/2 interrupts */
->>>>>>> c5668eaf
 #define PS2_PCMSK PCMSK0
 #define PS2_PCIE PCIE0
 #define PS2_INTERRUPT SIG_PIN_CHANGE0
@@ -367,10 +313,10 @@
     #define HD44780_DATA_SHIFT 3
 #endif
 
-// #define ECMD_SUPPORT
+#define ECMD_SUPPORT
 // #define ECMD_SENDER_SUPPORT
 // #define WATCHCAT_SUPPORT
-// #define PORTIO_SUPPORT
+#define PORTIO_SUPPORT
 // #define NAMED_PIN_SUPPORT
 // #define TETRIRAPE_SUPPORT
 // #define BOOTP_SUPPORT
@@ -379,43 +325,28 @@
 #define IPV6_SUPPORT
 // #define BROADCAST_SUPPORT
 // #define ONEWIRE_SUPPORT
-<<<<<<< HEAD
-// #define TCP_SUPPORT
-// #define ICMP_SUPPORT
-=======
 #define TCP_SUPPORT
 #define ICMP_SUPPORT
->>>>>>> c5668eaf
 #define UDP_SUPPORT
 // #define DNS_SUPPORT
 // #define RC5_SUPPORT
-#define RFM12_SUPPORT
+// #define RFM12_SUPPORT
 // #define DYNDNS_SUPPORT
 // #define SYSLOG_SUPPORT
 // #define I2C_SUPPORT
-<<<<<<< HEAD
-#define I2C_SLAVE_SUPPORT
-=======
 // #define I2C_SLAVE_SUPPORT
->>>>>>> c5668eaf
 // #define CLOCK_SUPPORT
 // #define CLOCK_CRYSTAL_SUPPORT
 // #define DCF77_SUPPORT
 // #define NTP_SUPPORT
 // #define NTPD_SUPPORT
-// #define ENC28J60_SUPPORT
+#define ENC28J60_SUPPORT
 // #define ZBUS_SUPPORT
-<<<<<<< HEAD
-#define SENSOR_RFM12_SUPPORT
-// #define STELLA_SUPPORT
-#define TEENSY_SUPPORT
-=======
 // #define SENSOR_RFM12_SUPPORT
 // #define STELLA_SUPPORT
 // #define TEENSY_SUPPORT
 // #define HC595_SUPPORT
 // #define HC165_SUPPORT
->>>>>>> c5668eaf
 // #define UDP_ECHO_NET_SUPPORT
 // #define ADC_SUPPORT
 // #define PS2_SUPPORT
@@ -423,9 +354,9 @@
 // #define ZBUS_LINKBEAT_NET_SUPPORT
 
 /* crypto stuff */
-#define CRYPTO_SUPPORT
+// #define CRYPTO_SUPPORT
 // #define CAST5_SUPPORT
-#define SKIPJACK_SUPPORT
+// #define SKIPJACK_SUPPORT
 // #define MD5_SUPPORT
 
 /* bootloader config */
@@ -437,13 +368,8 @@
 #define CONF_TFTP_IMAGE "testsex.bin"
 #define CONF_TFTP_KEY "\x23\x23\x42\x42\x55\x55\x23\x23\x42\x42"
 
-<<<<<<< HEAD
-#define CONF_ETHERRAPE_MAC "\xAC\xDE\x48\x0B\xEE\x52"
-#define CONF_ETHERRAPE_IP uip_ip6addr(ip,0x2001,0x6f8,0x1209,0x23,0x0,0x0,0xfe2b,0xee52)
-=======
 #define CONF_ETHERRAPE_MAC "\xAC\xDE\x48\xFD\x0F\xD0"
 #define CONF_ETHERRAPE_IP uip_ip6addr(ip,0x2001,0x6f8,0x1209,0x23,0x0,0x0,0xfe1b,0xee52)
->>>>>>> c5668eaf
 #define CONF_ETHERRAPE_IP4_NETMASK uip_ipaddr(ip,255,255,255,0)
 #define CONF_ETHERRAPE_IP4_GATEWAY uip_ipaddr(ip,0,0,0,0)
 
@@ -454,11 +380,7 @@
 #define CONF_OPENVPN_KEY "\x00\x00\x00\x00\x00\x00\x00\x00\x00\x00\x00\x00\x00\x00\x00\x00"
 #define CONF_OPENVPN_HMAC_KEY "\x00\x00\x00\x00\x00\x00\x00\x00\x00\x00\x00\x00\x00\x00\x00\x00"
 
-<<<<<<< HEAD
-#define CONF_RFM12_IP uip_ip6addr(ip,0x2001,0x6f8,0x1209,0x23,0xaede,0x48ff,0xfe1b,0xee52)
-=======
 #define CONF_RFM12_IP uip_ip6addr(ip,0x2001,0x6f8,0x1209,0x23,0xaede,0x48ff,0xfe0b,0xee52)
->>>>>>> c5668eaf
 #define CONF_RFM12_KEY "\x23\x23\x42\x42\x55\x55\x23\x23\x42\x42"
 
 #define CONF_I2C_SLAVE_ADDR 0x23
@@ -471,10 +393,6 @@
 
 #define CONF_DYNDNS_USERNAME "jochen"
 #define CONF_DYNDNS_PASSWORD "bier42"
-<<<<<<< HEAD
-#define CONF_DYNDNS_HOSTNAME "ethsex1.dyn.metafnord.de"
-=======
 #define CONF_DYNDNS_HOSTNAME "ethsex1"
->>>>>>> c5668eaf
 
 #endif /* _CONFIG_H */