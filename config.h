--- conflicted
+++ resolved
@@ -373,11 +373,8 @@
 // #define SYSLOG_SUPPORT
 // #define I2C_SUPPORT
 // #define NTP_SUPPORT
-<<<<<<< HEAD
 #define ENC28J60_SUPPORT
-=======
 // #define ZBUS_SUPPORT
->>>>>>> 7627b30d
 
 
 /* crypto stuff */
