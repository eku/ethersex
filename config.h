--- conflicted
+++ resolved
@@ -380,12 +380,8 @@
 #define IPV6_SUPPORT
 // #define BROADCAST_SUPPORT
 // #define ONEWIRE_SUPPORT
-<<<<<<< HEAD
 // #define TCP_SUPPORT
-=======
 #define ICMP_SUPPORT
-#define TCP_SUPPORT
->>>>>>> 10046365
 #define UDP_SUPPORT
 // #define DNS_SUPPORT
 // #define RC5_SUPPORT
