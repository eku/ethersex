--- conflicted
+++ resolved
@@ -310,60 +310,6 @@
                    conflicts => [ "modbus", "yport" ],
                    requires => [ "usart" ],
 		   preconfigure => [ "skipjack", "enc28j60" ],
-                 },
-);
-my %categories = (
-  'applications' => {
-                   helptext  => "applications",
-		   modules   => [ 
-		                  "clock", "clock_crystal",
-		                  "dcf77",
-		                  "dyndns", 
-		                  "ecmd", "ecmd_sender", 
-		                  "hd44780", 
-		                  "ntp", "ntpd",
-		                  "stella", 
-		                  "tetrirape", 
-		                  "watchcat", 
-		                  "sensormodul",
-		                ],
-                 },
-  'connectors'  => {
-                   helptext  => "contectors",
-                   modules   => [ "yport", 
-                                  "i2c", "i2c_slave",
-		                  "fs20", 
-		                  "rc5", 
-		                  "modbus", "usart",
-		                ],
-		 },
-  'bootloading' => {
-                   helptext  => "bootloading",
-                   modules   => [ "bootp", "tftp", "tftpomatic", "bootloader", "bootp_to_eeprom" ],
-                 },
-  'protocols' => {
-		   helptext  => "network protocols",
-		   modules   => [ "dns", "syslog", "tcp", "udp", "icmp", "ipv6" ],
-                 },
-  'interfaces'   => {
-		   helptext  => "network interfaces",
-		   modules   => [ "enc28j60", "zbus", "rfm12" ],
-                 },
-  'io'		 => {
-		   helptext  => "i/o support",
-		   modules   => [ "portio", "hc595", "hc165", "ps2", "adc", "onewire", "named_pin" ],
-		 },
-  'crypto'       => {
-                   helptext  => "cryptographic functionality",
-                   modules   => [ "skipjack", "cast5", "md5", "crypto", 'openvpn' ],
-                 },
-  'options'      => {
-                   helptext  => "configuration options",
-                   modules   => [ "teensy", "broadcast" ],
-                 },
-  'debug'        => {
-                   helptext  => "debugging stuff",
-                   modules   => [ "udp_echo_net", "zbus_linkbeat_net", "rfm12_linkbeat_net" ],
                  },
 );
 my %categories = (
@@ -1045,8 +991,6 @@
 sub zbus_enable_hook {
   if($ethersex_modules{'enc28j60'}->{'new_status'}) {
     ask_ip("zbus_ip");
-<<<<<<< HEAD
-=======
 
     if($ethersex_modules{'ipv6'}->{'new_status'}) {
       ask_prefix_len("zbus_ip6_prefix_len");
@@ -1054,7 +998,6 @@
     else {
       ask_ip("zbus_ip4_netmask");
     }
->>>>>>> be19c3f9
   }
   else {  # no enc28j60, i.e. no bridge ...
     disable "rfm12", "zbus";
@@ -1067,11 +1010,6 @@
 sub rfm12_enable_hook {
   if($ethersex_modules{'enc28j60'}->{'new_status'}) {
     ask_ip("rfm12_ip");
-<<<<<<< HEAD
-  }
-  else {  # no enc28j60, i.e. no bridge ...
-    disable "zbus", "rfm12";
-=======
     
     if($ethersex_modules{'ipv6'}->{'new_status'}) {
       ask_prefix_len("rfm12_ip6_prefix_len");
@@ -1085,7 +1023,6 @@
   else {  # no enc28j60, i.e. no bridge ...
     disable "zbus", "rfm12";
     $ethersex_config{'rfm12_beacon_id'}->{'value'} = 0;  # force beacon-id undef
->>>>>>> be19c3f9
   }
 
   return unless($ethersex_modules{'skipjack'}->{'new_status'});
@@ -1186,11 +1123,7 @@
 }
 
 if ($opt_tk_gui) {
-<<<<<<< HEAD
-    use Tk;
-=======
   use Tk;
->>>>>>> be19c3f9
 
   sub tk_do_category($) {
     my ($category) = @_;
