--- conflicted
+++ resolved
@@ -272,12 +272,6 @@
                    helptext  => "ps2 keyboard",
                    distdflt  => 0,
                  },
-<<<<<<< HEAD
-  'sensor_rfm12' => {
-                   helptext  => "sensor modul mit rfm12",
-                   distdflt  => 0,
-                   requires => [ "udp", "rfm12" ],
-=======
   'hc595'        => {
                    helptext  => "use an hc595 as output expansion",
                    distdflt  => 0,
@@ -285,7 +279,6 @@
   'hc165'        => {
                    helptext  => "use an hc165 as input expansion",
                    distdflt  => 0,
->>>>>>> 5c0d234f
                  },
 );
 my %ethersex_config = (
