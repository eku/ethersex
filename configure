--- conflicted
+++ resolved
@@ -228,11 +228,6 @@
                    requires => ["udp"],
                    enable_hook  => \&i2c_slave_enable_hook,
                  },
-  'i2c_slave'  => {
-                   helptext  => "i2c slave to udp gateway",
-                   distdflt  => 0,
-                   requires => ["udp"],
-                 },
   'clock'        => {
                    helptext  => "system clock",
                    distdflt  => 0,
@@ -277,8 +272,6 @@
                    helptext  => "ps2 keyboard",
                    distdflt  => 0,
                  },
-<<<<<<< HEAD
-=======
   'hc595'        => {
                    helptext  => "use an hc595 as output expansion",
                    distdflt  => 0,
@@ -287,16 +280,12 @@
                    helptext  => "use an hc165 as input expansion",
                    distdflt  => 0,
                  },
->>>>>>> c5668eaf
   'sensor_rfm12' => {
                    helptext  => "sensor modul mit rfm12",
                    distdflt  => 0,
                    requires => [ "udp", "rfm12" ],
                  },
-<<<<<<< HEAD
-=======
-
->>>>>>> c5668eaf
+
 );
 my %ethersex_config = (
   'etherrape_ip' => {
