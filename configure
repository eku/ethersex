--- conflicted
+++ resolved
@@ -139,17 +139,13 @@
                    distdflt  => 0,
                    virtual   => 1,
                  },
-<<<<<<< HEAD
-  'onewire'   => {
-=======
   'openvpn'   => {
                    helptext  => "openvpn support",
 		   distdflt  => 0,
 		   preconfigure => [ "cast5", "md5" ],
 		   enable_hook => \&openvpn_enable_hook,
                  },
-  'onewire'    => {
->>>>>>> 39843314
+  'onewire'   => {
                    helptext  => "onewire device support",
                    distdflt  => 0,
                  },
