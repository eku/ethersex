#! /usr/bin/perl -w
# Copyright (c) 2007 by Stefan Siegl <stesie@brokenpipe.de>
#
# This program is free software; you can redistribute it and/or modify
# it under the terms of the GNU General Public License as published by 
# the Free Software Foundation; either version 2 of the License, or
# (at your option) any later version.
#
# This program is distributed in the hope that it will be useful,
# but WITHOUT ANY WARRANTY; without even the implied warranty of
# MERCHANTABILITY or FITNESS FOR A PARTICULAR PURPOSE.  See the
# GNU General Public License for more details.
#
# You should have received a copy of the GNU General Public License
# along with this program; if not, write to the Free Software
# Foundation, Inc., 675 Mass Ave, Cambridge, MA 02139, USA.
#
# For more information on the GPL, please go to:
# http://www.gnu.org/copyleft/gpl.html

use strict;
use Term::Prompt;

my %ethersex_modules = (
  'tetrirape' => {
                   helptext  => "a tetrinet server",
                   conflicts => [ "ecmd", "bootloader" ],
                   distdflt  => 0,
                 },
  'ecmd'      => { 
                   helptext  => "telnet-based etherrape control interface",
                   conflicts => [ "tetrirape", "bootloader" ],
                   requires  => [ "tcp", "portio" ],
                   distdflt  => 1,
                 },
  'portio'    => {
                   helptext  => "port io abstraction layer",
                   distdflt  => 0,
                   virtual   => 1,
                 },
  'named_pin'  => {
                   helptext => "pins with names and logic states",
                   requires  => [ "portio" ],
                   distdflt => 0,
                 },
  'ecmd_sender'  => {
                   helptext => "send an ecmd to another host",
                   requires => ["tcp"],
                   distdflt => 0,
                 },
  'watchcat'  => {
                   helptext => "watch io changes and react",
                   requires => ["ecmd_sender", "portio"],
                   distdflt => 0,
                 },
  'fs20'      => { 
                   helptext  => "fs20 rf-control interface",
                   distdflt  => 0,
                   conflicts => [ "bootloader" ],
                 },
  'bootp'     => { 
                   helptext  => "DHCP-like autoconfig for IPv4",
                   conflicts => [ "ipv6", "tftpomatic" ],
		   # require handled in enable-hook since we don't need to 
		   # do require here, if openvpn is enabled.
                   maybe_require  => [ "broadcast", "udp" ],
                   preconfigure => [ "ipv6" ],
                   distdflt  => 0,
		   enable_hook => \&bootp_enable_hook
                 },
  'bootp_to_eeprom' => {
                   helptext  => "store BOOTP-aquired data to EEPROM",
		   requires  => [ "bootp", "bootloader" ],
		   preconfigure => [ "bootp" ],
		   distdflt  => 0,
		 },
  'ipv6'      => { 
                   helptext  => "IPv6 support instead of IPv4",
                   conflicts => [ "bootp" ],
                   preconfigure => [ "enc28j60" ],
                   distdflt  => 1,
                   enable_hook  => \&ipv6_enable_hook,
                   disable_hook  => \&ipv6_disable_hook,
                 },
  'broadcast' => { 
                   helptext  => "broadcast support",
                   requires  => [ "udp" ],
                   distdflt  => 0,
                 },
  'udp'       => { 
                   helptext  => "udp support",
                   distdflt  => 1,
                 },
  'tcp'       => { 
                   helptext  => "tcp support",
                   distdflt  => 1,
                 },
  'tftpomatic'=> {
                   helptext  => "automatic firmware loading using tftp",
                   requires  => [ "tftp" ],
                   conflicts => [ "bootp" ],
                   preconfigure => [ "bootp" ],
                   enable_hook  => \&tftpomatic_enable_hook,
                   distdflt  => 0,
                 },
  'tftp'      => { 
                   helptext  => "TFTP-based firmware bootloader",
                   requires  => [ "bootloader", "udp" ],
                   preconfigure => [ "tftpomatic", "skipjack" ],
                   enable_hook  => \&tftp_enable_hook,
                   distdflt  => 0,
                 },
  'hd44780'   => {
                   helptext  => "Character-LCD module driver",
                   distdflt  => 0,
                 },
  'bootloader'=> {
                   helptext  => "configure as bootloader",
                   distdflt  => 0,
                 },
  'skipjack'  => {
                   helptext  => "skipjack block cipher",
                   requires  => [ "crypto" ],
                   conflicts => [ "cast5" ],
                   distdflt  => 0,
                 },
  'cast5'     => {
                   helptext  => "cast5 block cipher",
                   requires  => [ "crypto" ],
                   conflicts => [ "skipjack", "bootloader" ],
                   distdflt  => 0,
                 },
  'md5'       => {
                   helptext  => "md5 hash support",
                   requires  => [ "crypto" ],
                   distdflt  => 0,
                 },
  'crypto'    => {
                   helptext  => "generic crypto support",
                   distdflt  => 0,
                   virtual   => 1,
                 },
  'openvpn'   => {
                   helptext  => "openvpn support",
		   distdflt  => 0,
		   preconfigure => [ "cast5", "md5" ],
		   enable_hook => \&openvpn_enable_hook,
                 },
<<<<<<< HEAD
  'stella'    => {
                   helptext  => "stella light support",
		   distdflt  => 0,
		   preconfigure => [ "udp" ],
                 },
  'onewire'    => {
=======
  'onewire'   => {
>>>>>>> 472b02c1
                   helptext  => "onewire device support",
                   distdflt  => 0,
                 },
  'rc5'       => {
                   helptext  => "sending rc5 IR codes",
                   distdflt  => 0,
		   conflicts => [ "rfm12" ],
                 },
  'rfm12'     => {
                   helptext  => "rfm12 fsk transmitter",
                   distdflt  => 0,
		   conflicts => [ "rc5" ],
                 },
  'rfm12_bridge' => {
                   helptext  => "ethernet to rfm12 bridge",
                   distdflt  => 0,
                   enable_hook => \&rfm12_bridge_enable_hook,
                   requires  => [ "rfm12", "enc28j60" ],
                 },
  'dns'       => {
                   helptext  => "dns name resolver",
                   distdflt  => 0,
                   requires => ["udp"],
                   preconfigure => [ "bootp" ],
                   enable_hook  => \&dns_enable_hook,
                 },
  'dyndns'        => {
                   helptext  => "updating an dns name on dyn.metafnord.de",
                   distdflt  => 0,
                   requires => ["tcp"],
                   enable_hook  => \&dyndns_enable_hook,
                 },
  'syslog'        => {
                   helptext  => "sending syslog messages",
                   distdflt  => 0,
                   requires => ["udp"],
                   enable_hook  => \&syslog_enable_hook,
                 },
  'i2c'        => {
                   helptext  => "i2c to udp gateway",
                   distdflt  => 0,
                   requires => ["udp"],
                 },
  'ntp'        => {
                   helptext  => "get time via ntp protocol",
                   distdflt  => 0,
                   requires => ["udp"],
                 },
  'enc28j60'  => {
                   helptext  => "enc28j60 ethernet controller",
                   distdflt  => 1,
		   enable_hook => \&enc28j60_enable_hook,
                 },
  'zbus'        => {
                   helptext  => "serial protocol",
                   distdflt  => 0,
                   requires => ["udp"],
                 },
);
my %ethersex_config = (
  'etherrape_ip' => {
                   helptext  => "default ip address (inner part, if OpenVPN)",
                 },
  'etherrape_ip4_netmask'   => {
                   helptext  => "default netmask (IPv4 only)",
                 },
  'etherrape_ip4_gateway'   => {
                   helptext  => "default gateway (IPv4 only)",
                 },
  'etherrape_mac'   => {
                   helptext  => "mac address of the etherrape",
                 },
  'rfm12_ip' => {
                   helptext  => "rfm12 stack ip address",
                 },
  'openvpn_ip4'   => {
                   helptext  => "ip address of the openvpn gateway",
                 },
  'openvpn_ip4_netmask'   => {
                   helptext  => "netmask for openvpn gateway",
                 },
  'openvpn_ip4_gateway'   => {
                   helptext  => "default gateway for openvpn gateway",
                 },
  'openvpn_key'   =>{
                   helptext  => "hex-encoded openvpn encryption key",
                 },
  'openvpn_hmac_key'   =>{
                   helptext  => "hex-encoded openvpn hmac auth key",
                 },
  'tftp_ip'   => {
                   helptext  => "ip address of tftp server",
                 },
  'tftp_image' =>{
                   helptext  => "name of tftp image to download",
                 },
  'tftp_key'   =>{
                   helptext  => "hex-encoded skipjack key for tftp",
                 },
  'dns_server' =>{
                   helptext  => "ip address of the default dns server",
                 },
  'dyndns_hostname' => {
                   helptext  => "hostname to be updated via dyndns",
                },
  'dyndns_username' => {
                   helptext  => "hostname to be updated via dyndns",
                },
  'dyndns_password' => {
                   helptext  => "hostname to be updated via dyndns",
                },
  'syslog_server' => {
                   helptext  => "ip address of the syslog server",
                },
);


my $opt_restore_defaults = 0;
my $opt_only_modules = 0;
foreach(@ARGV) {
  if(m/--restore-defaults/) { $opt_restore_defaults = 1; }
  if(m/--only-modules/) { $opt_only_modules = 1; }
  if(m/--help/ or m/-h/) { 
    print STDERR "ethersex configuration utility\n";
    print STDERR "  --restore-defaults  - enable only default modules\n";
    print STDERR "  --only-modules      - configure only the modules\n";
    print STDERR "  --disable-x         - disable feature 'x'\n";
    print STDERR "  --enable-x          - enable feature 'x'\n";
    exit 0;
  }
}

#
# scan `config.h' for enabled/disabled modules
#
open HANDLE, "< config.h"
  or die "unable to read config.h file";
while(<HANDLE>) {
  chop $_;
  if(my ($enabled, $modname) = 
     m/^(\/*|\/\/)?\s*#define\s+([A-Z0-9_]+)_SUPPORT\s*(?:\*\/)?\s*$/) {

    unless(defined($ethersex_modules{lc($modname)})) {
      warn "unknown ethersex module '" . lc($modname) . "' listed in config.h";
      next;
    }

    $ethersex_modules{lc($modname)}->{'enabled'} = !length($enabled);
  }
  if(my ($confopt, $confvalue) =
     m/#define\s+CONF_([A-Z0-9_]+)\s+(.*)$/) {

    unless(defined($ethersex_config{lc($confopt)})) {
      warn "unknown ethersex config '" . lc($confopt) . "' listed in config.h";
      next;
    }

    $ethersex_config{lc($confopt)}->{'value'} = $confvalue;
  }
}
close HANDLE or die;

my $opt_nogui = 0;
foreach(@ARGV) {
  if(m/--enable-([A-Z0-9_]+)/i) {
    if(defined($ethersex_modules{lc $1})
       && !defined($ethersex_modules{lc $1}->{'new_status'})
       && try_enable(lc $1) == 0) {
      $opt_nogui = 1;
      printf "enabling %s.\n", lc $1;
      enable(lc $1);
    }
    else {
      print "FAILED to enable $1.\n";
    }
  }

  if(m/--disable-([A-Z0-9_]+)/i) {
    if(defined($ethersex_modules{lc $1})
       && !defined($ethersex_modules{lc $1}->{'new_status'})) {
      $opt_nogui = 1;
      printf "disabling %s.\n", lc $1;
      disable(lc $1);
    }
    else {
      print "FAILED to disable $1.\n";
    }
  }
}

# check whether module may be enabled
# return: 1 if conflicting (message will be emitted)
my @enable_modules;
sub try_enable {
  my $module = shift;
  my $trymodule = shift;

  unless(defined($trymodule)) { $trymodule = $module }

  foreach my $module_conflicts (@{$ethersex_modules{$module}->{'conflicts'}}) {
    foreach (@enable_modules) {
      if($_ eq $module_conflicts) {
        printf "disabling %s (conflicts with %s).\n", $trymodule, $_;
        disable($trymodule);

        return 1;
      }
    }
  }

  foreach (@{$ethersex_modules{$module}->{'requires'}},
           @{$ethersex_modules{$module}->{'maybe_require'}}) {
    if(defined($ethersex_modules{$_}->{'new_status'})
       && !$ethersex_modules{$_}->{'new_status'}) {
      printf "disabling %s (would require %s).\n", $trymodule, $_;
      disable($trymodule);

      return 1;
    }
    if(try_enable($_, $trymodule)) {
      return 1;
    }
  }

  return 0;
}

sub enable {
  my $module = shift;
  my $requiring = shift;

  return if($ethersex_modules{$module}->{'new_status'});

  if(defined($requiring)) {
    printf "enabling %s (required by %s).\n", $module, $requiring;
  } else {
    $requiring = $module;
  }

  foreach (@{$ethersex_modules{$module}->{'requires'}}) {
    enable($_, $requiring);
  }

  $ethersex_modules{$module}->{'new_status'} = 1;
  push @enable_modules, $module;

  # call hook, if available
  if(defined($ethersex_modules{$module}->{'enable_hook'})) {
    $ethersex_modules{$module}->{'enable_hook'}();
  }
}

sub disable {
  my $module = shift;
  $ethersex_modules{$module}->{'new_status'} = 0;

  # call hook, if available
  if(defined($ethersex_modules{$module}->{'disable_hook'})) {
    $ethersex_modules{$module}->{'disable_hook'}();
  }
}


# configure module (return 1, if config has been changed, 0 otherwise)
sub configure_module {
  my ($module) = @_;

 restart:
  # check whether we've already asked the user (or implied an answer)
  return(0) if(defined($ethersex_modules{$module}->{'new_status'}));

  return(0) if(try_enable($module));  # cannot enable, conflicting.

  # perform forced preconfiguration ...
  if(defined($ethersex_modules{$module}->{'preconfigure'})) {
    foreach (@{$ethersex_modules{$module}->{'preconfigure'}}) {
      if(configure_module($_)) { goto restart; }
    }
  }

  # automatic handling of virtual modules ...
  if($ethersex_modules{$module}->{'virtual'}) {
    # configure all modules depending on this module
    foreach (keys %ethersex_modules) { 
      next if $_ eq $module;
      next unless defined $ethersex_modules{$_}->{'requires'};
      foreach my $dependency (@{$ethersex_modules{$_}->{'requires'}}) {
        if($dependency eq $module) {
          if(configure_module($_)) { goto restart; }
        }
      }
    }
    
    print "disabling unneeded, virtual module $module.\n";
    disable $module;
    return 1;
  }

  my $answer;
  if($opt_restore_defaults) { 
    $answer = $ethersex_modules{$module}->{'distdflt'};
    printf "%s %s.\n", ($answer ? "enabling" : "disabling"), $module;
  }
  elsif($opt_nogui && defined($ethersex_modules{$module}->{'enabled'})) {
    $answer = $ethersex_modules{$module}->{'enabled'};
    printf "%s %s.\n", ($answer ? "enabling" : "disabling"), $module;
  }
  else {
    $answer = prompt('y', sprintf("enable %s?", $module),
                     $ethersex_modules{$module}->{'helptext'}, 
                     $ethersex_modules{$module}->{'enabled'});
  }

  if($answer) {
    enable($module);
  } 
  else {
    disable($module);
  }

  return 1;
}

sub ipv6_expand {
  my $ip = shift;
  my @colons = $ip =~ m/:/g;
  if(scalar(@colons) > 7) { return undef; }
  unless($ip =~ m/::/) { return $ip }

  my $replacement = ":0" x (8 - scalar(@colons)) . ":";
  $ip =~ s/::/$replacement/;
  if($ip =~ m/^:/) { $ip = "0$ip"; }
  if($ip =~ m/:$/) { $ip .= "0"; }

  return $ip;
}

# return 1 if provided IP address is valid
sub check_ip {
  my $checkval = shift;
  unless($ethersex_modules{'ipv6'}->{'new_status'}) {
    # validate ipv4 addr
    my @parts = split m/\./, $checkval;
    if(scalar(@parts) != 4) { return 0; }
    foreach(@parts) {
      if($_ < 0 || $_ > 255) { return 0; }
    }
    return 1;
  }

  # validate ipv6 addr
  if($checkval =~ m/:::/) { return 1; }
  $checkval = ipv6_expand($checkval);
  if($checkval =~ m/^[0-9a-f]+(?::[0-9a-f]+){7}$/i) { return 1; }
  return 0;
}

sub ask_ip {
  my $confopt = shift;

  configure_module "ipv6";
 
  my $default = $ethersex_config{$confopt}->{'value'};
  unless(defined($default)) { $default = "" }
  for($default) { s/0x//g; s/\s//g; s/^uip_ip6?addr\(ip,//; s/\)$//; }
  my $separator = $ethersex_modules{'ipv6'}->{'new_status'} ? ":" : ".";
  $default = join($separator, split(m/,/, $default));
  unless (check_ip($default)) { $default = "" }

  my $new_value = 
    prompt('s', $confopt . "?", $ethersex_config{$confopt}->{'helptext'}, 
           $default, \&check_ip);

  if($ethersex_modules{'ipv6'}->{'new_status'} && $new_value =~ m/::/) {
    $new_value = ipv6_expand($new_value);
  }

  my @parts = split(m/[\.:]/, $new_value);
  if($ethersex_modules{'ipv6'}->{'new_status'}) {
    foreach(@parts) { $_ = "0x" . $_ }
  }
  $ethersex_config{$confopt}->{'value'} = "uip_" .
    ($ethersex_modules{'ipv6'}->{'new_status'} ? "ip6addr" : "ipaddr") . "(ip,"
    . join(",", @parts) . ")"; 
}

sub check_mac {
  my $checkval = shift;
  if ($checkval =~ m/^[0-9a-f]+(?::[0-9a-f]+){5}$/i) { return 1;}
  return 0;
}

sub ask_mac {
  my $confopt = shift;

  if($opt_restore_defaults) {
    $ethersex_config{$confopt}->{'value'} = '"\xAC\xDE\x48\xFD\x0F\xD0"';
    return;
  }

  my $default = $ethersex_config{$confopt}->{'value'};
  unless(defined($default)) { $default = "" }

  for($default) { s/"//g; s/\\x/:/g; s/^:// };
  my $new_value =
    prompt('s', $confopt, $ethersex_config{$confopt}->{'helptext'}, 
           $default, \&check_mac);
  for($new_value) {s/:/\\x/g }
  
  $ethersex_config{$confopt}->{'value'} = '"\\x' . $new_value . '"';
}

sub ask_anything {
  my $confopt = shift;
 
  my $d = $ethersex_config{$confopt}->{'value'};
  unless(defined($d)) { $d = ""; }
  for($d) { s/^"//; s/"$//; }

  my $v =
    prompt('x', $confopt . "?", $ethersex_config{$confopt}->{'helptext'}, $d); 
  $ethersex_config{$confopt}->{'value'} = "\"$v\"";
}

# check key validity, return 0 if invalid.
sub check_cryptokey {
  my $checkval = shift;
  my $keylen = shift;

  unless (length ($checkval) == $keylen * 2) { return 0; }
  unless ($checkval =~ m/^[0-9a-f]+$/i) { return 0; }
  return 1;
}

sub ask_cryptokey {
  my $confopt = shift;
  my $keylen = shift;

  my $default = $ethersex_config{$confopt}->{'value'};
  unless(defined($default)) { $default = "" }

  for($default) { s/"//g; s/\\x//g; };
  my $new_value =
    prompt('s', $confopt, $ethersex_config{$confopt}->{'helptext'}, 
           $default, 
           sub { 
             my $a = shift; 
             return check_cryptokey ($a, $keylen); 
           } );

  $new_value =~ s/(..)/\\x$1/g;
  $ethersex_config{$confopt}->{'value'} = "\"$new_value\"";
}

sub enc28j60_enable_hook {
  ask_mac "etherrape_mac";
}

sub tftpomatic_enable_hook {
  # don't ask for tftp image, if user configured bootp
  return if($ethersex_modules{'bootp'}->{'new_status'});

  ask_ip("tftp_ip");
  ask_anything("tftp_image");
}

sub tftp_enable_hook {
  # ask for crypto key only if skipjack enabled.
  return unless($ethersex_modules{'skipjack'}->{'new_status'});

  ask_cryptokey("tftp_key", 10);
}

sub bootp_enable_hook {
  # ask user for openvpn support (we won't need to enable udp/broadcast then)
  configure_module "openvpn";
  return if($ethersex_modules{'openvpn'}->{'new_status'});
  
  enable "udp", "bootp";
  enable "broadcast", "bootp";
}

sub ipv6_enable_hook {
  # ask user for openvpn support (we won't need a gateway on inner stack otherwise)
  configure_module "openvpn";

  ask_ip("etherrape_ip")
    if($ethersex_modules{'openvpn'}->{'new_status'} == 1
       || $ethersex_modules{'enc28j60'}->{'new_status'} == 0);
}

sub rfm12_bridge_enable_hook {
  ask_ip("rfm12_ip");
}

sub ipv6_disable_hook {
  # ask user for openvpn support (we won't need a gateway on inner stack otherwise)
  configure_module "openvpn";

  unless ($ethersex_modules{'openvpn'}->{'new_status'}) {
    # ask user for bootp (we won't have to configure IPs otherwise)
    # if openvpn support is disabled.  when openvpn is configured we
    # need to assign static ips on the inner layer no matter what.
    configure_module "bootp";

    # don't ask default ip if user configured bootp
    return if($ethersex_modules{'bootp'}->{'new_status'});
  }
  
  ask_ip("etherrape_ip");
  
  # don't ask for netmask and gateway, if we don't have ethernet support
  configure_module "enc28j60";
  return unless($ethersex_modules{'enc28j60'}->{'new_status'});

  ask_ip("etherrape_ip4_netmask");

  if($ethersex_modules{'openvpn'}->{'new_status'}) {
    print "configuring etherrape_ip4_gateway to 0.0.0.0 (openvpn enabled).\n";
    $ethersex_config{"etherrape_ip4_gateway"}->{'value'} =
      "uip_ipaddr(ip,0,0,0,0)"
  } 
  else {
    ask_ip("etherrape_ip4_gateway");
  }
}

sub openvpn_enable_hook {
  print "** WARNING ** tunneled traffic will not be encrypted!\n\n"
    unless($ethersex_modules{'cast5'}->{'new_status'});
  print "** WARNING ** tunneled traffic will not be authenticated!\n\n"
    unless($ethersex_modules{'md5'}->{'new_status'});

  # ask user for bootp (we won't have to configure IPs otherwise)
  configure_module "bootp";

  # don't ask for ip if user configured bootp
  return if($ethersex_modules{'bootp'}->{'new_status'});
  
  unless($ethersex_modules{'ipv6'}->{'new_status'}) {
    ask_ip("openvpn_ip4");
    ask_ip("openvpn_ip4_netmask");
    ask_ip("openvpn_ip4_gateway");
  }

  ask_cryptokey("openvpn_key", 16)
    if($ethersex_modules{'cast5'}->{'new_status'});
  ask_cryptokey("openvpn_hmac_key", 16)
    if($ethersex_modules{'md5'}->{'new_status'});
}

sub dns_enable_hook {
  # don't ask for dns server, if user configured bootp
  return if($ethersex_modules{'bootp'}->{'new_status'});

  ask_ip("dns_server");
}

sub dyndns_enable_hook {
  ask_anything("dyndns_hostname");
  ask_anything("dyndns_username");
  ask_anything("dyndns_password");
}

sub syslog_enable_hook {
  ask_ip("syslog_server");
}




#
# ask user which modules to enable
#
if ( $opt_only_modules != 1) {
  print "\n\n -= ETHERSEX CONFIGURATION =-\n\n";
  configure_module "bootloader";
  foreach my $module (keys %ethersex_modules) { configure_module($module) }
}


#
# update config files ...
#
sub write_config {
  my $filename = shift;
  print "writing $filename.\n";

  open INHANDLE, "< $filename"
    or die "unable to open $filename for reading";
  open OUTHANDLE, "> $filename.new"
    or die "unable to open $filename.new for writing";

  while(my $confline = <INHANDLE>) {
    chop $confline;
    my ($enabled, $modname, $line);

    # enable/disable config.h support flag
    if(($enabled, $modname) = $confline =~
       m/^(\/*|\/\/)?\s*#define\s+([A-Z0-9_]+)_SUPPORT\s*(?:\*\/)?\s*$/) {

      if(defined($ethersex_modules{lc($modname)})) {
        $confline = ($ethersex_modules{lc($modname)}->{'new_status'} 
                    ? "" : "// ") . "#define " . $modname . "_SUPPORT";
      }
      # commit config for later module configuration
      $ethersex_modules{lc($modname)}->{'enabled'} =
        $ethersex_modules{lc($modname)}->{'new_status'};
    }

    # enable/disable Makefile SRC variable editing
    elsif(($modname) = $confline =~
       m/^#*\s*SRC\s*\+=\s*\$\(shell echo ([a-z0-9_]+)\/\*\.c\)\s*$/) {

      if(defined($ethersex_modules{lc($modname)})) {
        $confline = ($ethersex_modules{lc($modname)}->{'new_status'} 
                    ? "" : "#") . "SRC += \$(shell echo $modname/*.c)";
      }
    }

    # enable/disable Makefile lines ...
    elsif(($line, $modname) = $confline =~
       m/^#*\s*([^#]+#\s*([A-Z0-9_]+)_SUPPORT)\s*$/) {

      if(defined($ethersex_modules{lc($modname)})) {
        $confline = ($ethersex_modules{lc($modname)}->{'new_status'} 
                    ? "" : "#") . $line;
      }
    }

    # write configuration option
    elsif(($modname) = $confline =~
          m/#define\s+CONF_([A-Z0-9_]+)\s+/) {

      if(defined($ethersex_config{lc($modname)})) {
        $confline = "#define CONF_$modname " 
          . $ethersex_config{lc($modname)}->{'value'};
      }
    }

    print OUTHANDLE "$confline\n";
  }

  close INHANDLE or die;
  close OUTHANDLE or die;

  unlink("$filename") or die;
  rename("$filename.new", "$filename") or die;
}

#
# write the config files
#
if ($opt_only_modules != 1) {
  foreach(qw/config.h Makefile/) {
    write_config($_);
  }
}

sub modules_configuration {
  my %configure_modules = ();

  foreach my $module (keys %ethersex_modules) {
    if (-e("$module/configure") and -e("$module/cfgpp")
        and $ethersex_modules{$module}->{'enabled'}) {
      $configure_modules{$module} = $ethersex_modules{$module};
    }
  }
  return unless scalar(keys %configure_modules);

  my $choice;
  do {
    print "\n== configure ethersex modules ==\n\n";
    my $x = 1;
    foreach my $t (keys(%configure_modules)) {
      print "$x. $t - " . $configure_modules{$t}->{'helptext'} . "\n";
      $x++;
    }
    print "\n0. Exit\n";

    $choice = prompt('n', 'Please Choose:', '', '0');
    if($choice > scalar(keys %configure_modules)) {
      print "invalid choice, try again.\n\n";
      next;
    }

    if($choice) {
      system((keys(%configure_modules))[$choice - 1] . "/configure");
    }

  } while ($choice);
}

#
# configure the selected modules
#

modules_configuration

print "\n\nsuccessfully configured your ethersex.\n\n";<|MERGE_RESOLUTION|>--- conflicted
+++ resolved
@@ -146,16 +146,12 @@
 		   preconfigure => [ "cast5", "md5" ],
 		   enable_hook => \&openvpn_enable_hook,
                  },
-<<<<<<< HEAD
   'stella'    => {
                    helptext  => "stella light support",
 		   distdflt  => 0,
 		   preconfigure => [ "udp" ],
                  },
-  'onewire'    => {
-=======
   'onewire'   => {
->>>>>>> 472b02c1
                    helptext  => "onewire device support",
                    distdflt  => 0,
                  },
