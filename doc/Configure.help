# Hello World

Prompt for experimental code
CONFIG_EXPERIMENTAL
  Allow to enable experimental features.  Beware that work in
  progress code might be less stable and might not work or compile
  even.

Teensy build
TEENSY_SUPPORT
  Reduce size of built firmware here and there.  For example reduce
  the number of understood ecmd commands, try to avoid divisons
  (which are quite expensive on AVR hardware).

  You want to say Y here for ATmega8 or similar controllers and
  probably also want to disable TCP support.

CONFIG_EXPERT
  Prompt All Possible Options, Only for Expert Users

Enable (Serial-Line) Debugging
DEBUG
  Enable serial-line debugging capability of Ethersex firmware.
  Moreover this includes an ECMD interface if the ECMD parser is
  enabled.

  If you enable this you either want to add some debug_printf
  instructions here and there in the firmware source code or enable
  some of the pre-defined debugging-categories, see submenu.

Reroute to SYSLOG
DEBUG_USE_SYSLOG
  Depends on:
   * SYSLOG support (SYSLOG_SUPPORT)
   * Enable (Serial-Line) Debugging (DEBUG)

  There's unfortunately no help available for this item.

ECMD
DEBUG_ECMD
  Depends on:
   * Enable (Serial-Line) Debugging (DEBUG)

  There's unfortunately no help available for this item.

ECMD FS20
DEBUG_ECMD_FS20
  Depends on:
   * Enable (Serial-Line) Debugging (DEBUG)

  There's unfortunately no help available for this item.

ECMD IP
DEBUG_ECMD_IP
  Depends on:
   * Enable (Serial-Line) Debugging (DEBUG)

  There's unfortunately no help available for this item.

ECMD MAC
DEBUG_ECMD_MAC
  Depends on:
   * Enable (Serial-Line) Debugging (DEBUG)

  There's unfortunately no help available for this item.

ECMD NET
DEBUG_ECMD_NET
  Depends on:
   * Enable (Serial-Line) Debugging (DEBUG)

  There's unfortunately no help available for this item.

ECMD OW LIST
DEBUG_ECMD_OW_LIST
  Depends on:
   * Enable (Serial-Line) Debugging (DEBUG)

  There's unfortunately no help available for this item.

ECMD OW ROM
DEBUG_ECMD_OW_ROM
  Depends on:
   * Enable (Serial-Line) Debugging (DEBUG)

  There's unfortunately no help available for this item.

ECMD PORTIO
DEBUG_ECMD_PORTIO
  Depends on:
   * Enable (Serial-Line) Debugging (DEBUG)

  There's unfortunately no help available for this item.

ECMD RC5
DEBUG_ECMD_RC5
  Depends on:
   * Enable (Serial-Line) Debugging (DEBUG)

  There's unfortunately no help available for this item.

NET_MAX_FRAME_LENGTH
  Define the Maximum of bytes for the uip buffer

ENC28J60
DEBUG_ENC28J60
  Depends on:
   * Enable (Serial-Line) Debugging (DEBUG)

  There's unfortunately no help available for this item.

Interrupt
DEBUG_INTERRUPT
  Depends on:
   * ENC28J60 (DEBUG_ENC28J60)

  There's unfortunately no help available for this item.

Networking
DEBUG_NET
  Depends on:
   * ENC28J60 (DEBUG_ENC28J60)

  There's unfortunately no help available for this item.

Config
DEBUG_NET_CONFIG
  Depends on:
   * Networking (DEBUG_NET)

  There's unfortunately no help available for this item.

Unknown packets
DEBUG_UNKNOWN_PACKETS
  Depends on:
   * Networking (DEBUG_NET)

  There's unfortunately no help available for this item.

Rev. 4 Workaround
DEBUG_REV4_WORKAROUND
  Depends on:
   * ENC28J60 (DEBUG_ENC28J60)

  There's unfortunately no help available for this item.

File System
DEBUG_FS
  Depends on:
   * Enable (Serial-Line) Debugging (DEBUG)

  There's unfortunately no help available for this item.

Inode Table
DEBUG_FS_INODETABLE
  Depends on:
   * File System (DEBUG_FS)

  There's unfortunately no help available for this item.

Mark
DEBUG_FS_MARK
  Depends on:
   * File System (DEBUG_FS)

  There's unfortunately no help available for this item.

FS20 RF-control
FS20_SUPPORT

  Add support for ELV FS20 protocol.
  For details see http://wiki.lochraster.org/wiki/Etherrape/Zusatzhardware/FS20.

FS20 Receive
DEBUG_FS20_REC
  Depends on:
   * Enable (Serial-Line) Debugging (DEBUG)

  There's unfortunately no help available for this item.
  For details see http://wiki.lochraster.org/wiki/Etherrape/Zusatzhardware/FS20.

FS20 Receive Queue
DEBUG_FS20_REC_QUEUE
  Depends on:
   * FS20 Receive (DEBUG_FS20_REC)

  There's unfortunately no help available for this item.
  For details see http://wiki.lochraster.org/wiki/Etherrape/Zusatzhardware/FS20.

FS20 Receive Verbose
DEBUG_FS20_REC_VERBOSE
  Depends on:
   * FS20 Receive (DEBUG_FS20_REC)

  There's unfortunately no help available for this item.
  For details see http://wiki.lochraster.org/wiki/Etherrape/Zusatzhardware/FS20.

FS20 WS300
DEBUG_FS20_WS300
  Depends on:
   * Enable (Serial-Line) Debugging (DEBUG)

  There's unfortunately no help available for this item.
  For details see http://wiki.lochraster.org/wiki/Etherrape/Zusatzhardware/FS20.

FS20 WS300 Verbose
DEBUG_FS20_WS300_VERBOSE
  Depends on:
   * FS20 WS300 (DEBUG_FS20_WS300)

  There's unfortunately no help available for this item.
  For details see http://wiki.lochraster.org/wiki/Etherrape/Zusatzhardware/FS20.

HD44780
DEBUG_HD44780
  Depends on:
   * Enable (Serial-Line) Debugging (DEBUG)

  There's unfortunately no help available for this item.

HTTPD
DEBUG_HTTPD
  Depends on:
   * Enable (Serial-Line) Debugging (DEBUG)

  There's unfortunately no help available for this item.

RC5
DEBUG_RC5
  Depends on:
   * Enable (Serial-Line) Debugging (DEBUG)

  There's unfortunately no help available for this item.

Sendmail
DEBUG_SENDMAIL
  Depends on:
   * Enable (Serial-Line) Debugging (DEBUG)

  There's unfortunately no help available for this item.

Timer
DEBUG_TIMER
  Depends on:
   * Enable (Serial-Line) Debugging (DEBUG)

  There's unfortunately no help available for this item.

IPv6 support
IPV6_SUPPORT
  Depends on:
   * Networking support (UIP_SUPPORT)

 Enable IPv6 networking instead of IPv4.

Enable IP forwarding
IP_FORWARDING_SUPPORT
  Depends on:
   * Router support (enable several network interfaces!) (ROUTER_SUPPORT)

  Forward IP packets between several interfaces, e.g. from USB to RFM12,
  Ethernet to RFM12, etc.

HC595 output expansion
HC595_SUPPORT
  Depends on:
   * Prompt for experimental code (CONFIG_EXPERIMENTAL)
   * Full-featured I/O abstraction model (Port I/O) (PORTIO_SUPPORT)

  There's unfortunately no help available for this item.

HC165 support
HC165_SUPPORT
  Depends on:
   * Prompt for experimental code (CONFIG_EXPERIMENTAL)
   * Full-featured I/O abstraction model (Port I/O) (PORTIO_SUPPORT)

  There's unfortunately no help available for this item.

Inverse output
HC165_INVERSE_OUTPUT
  Depends on:
   * HC165 support (HC165_SUPPORT)

  There's unfortunately no help available for this item.

PS/2 keyboard
PS2_SUPPORT
  Depends on:
   * Prompt for experimental code (CONFIG_EXPERIMENTAL)

  Support for PS/2 keyboards, currently keystrokes are only logged to
  SYSLOG.  That is, you need to modify the firmware for further use.

PS/2: Use German layout
PS2_GERMAN_LAYOUT
  Depends on:
   * PS/2 keyboard (PS2_SUPPORT)

 Set german keyboard layout.

ADC input
ADC_SUPPORT
  Depends on:
   * ECMD support (ECMD_PARSER_SUPPORT)

  Enable ADC abstraction layer.  This especially enables a further
  ECMD 'adc get' which triggers a ADC conversion for each channel
  and returns the gained values.

FS20 RF-control
FS20_SUPPORT
  Depends on:
   * Prompt for experimental code (CONFIG_EXPERIMENTAL)

  There's unfortunately no help available for this item.

Send RC5 IR-codes
RC5_SUPPORT
  Depends on:
   * Prompt for experimental code (CONFIG_EXPERIMENTAL)

  Add support to send and receive RC5 IR-remote codes.

Usart ecmd interface (RS232)
ECMD_SERIAL_USART_SUPPORT
  Depends on:
   * ECMD support (ECMD_PARSER_SUPPORT)

  Add support for ECMDs received on serial RS232 link.

Usart ecmd RS485 mode
ECMD_SERIAL_USART_RS485_SUPPORT
  Depends on:
   * Usart ecmd interface (RS232) (ECMD_SERIAL_USART_SUPPORT)

  There's unfortunately no help available for this item.

Blinkenlights - MicroControllerUnitFrame
MCUF_SUPPORT
  Depends on:
   * UDP support (UDP_SUPPORT)

  Enables UDP-Blinkenlights-Streams reciever on Port 2323

  Supported proctocols:
    BLP
    EBLP
    MCUF

  For Details see https://wiki.blinkenarea.org/index.php/Protocols

  To use the incomming data, you have to enable
    MCUF usart
  and/or

    BlinkenLightsPro
  or
    LED-Module16x16rg


  Use "MCUF usart" to send Data over USART 0 or 1 for example to a
  Shifter (see https://wiki.blinkenarea.org/index.php/Shifter). If
  you want to use "MCUF usart", you also have to select the USART
  in the field "MCUF usart select".

  Use "BlinkenLightsPro" if you have a BlinkenLedsPro or compatible
  Hardware directly connected to your microcontroller.
  See https://wiki.blinkenarea.org/index.php/BlinkenLEDs for
  Details.

  For "LED-Module16x16rg" and further information on "Blinkenlights
  - MicroControllerUnitFrame" see
  http://www.ethersex.de/tiki-index.php?page=Blinkenlights+MCUF

Readback support
HD44780_READBACK
  Depends on:
   * HD44780 module driver (HD44780_SUPPORT)

  There's unfortunately no help available for this item.

Use Port C (instead of Port A)
HD44780_USE_PORTC
  Depends on:
   * HD44780 module driver (HD44780_SUPPORT)

  There's unfortunately no help available for this item.

YPort Support
YPORT_SUPPORT
  Depends on:
   * TCP support (TCP_SUPPORT)

  Enable TCP-to-RS232 gateway, i.e. an X-Port.
  It's bound to TCP port 7970.

  A really cool possibility to use YPort is socat. With socat you can set up
  a PTY device on your Linux, which you can use as a normal serial interface.

  socat PTY,link=/dev/YPort TCP:192.168.1.5:7970

Cryptographic functionality
CRYPTO_SUPPORT
  Enable cryptographic functionality in Ethersex.  You have to
  choose the ciphers and/or hashes to include from the submenu.

  If you'd like to use OpenVPN consider enabling Cast5 and MD5.

CAST5
CAST5_SUPPORT
  Depends on:
   * Cryptographic functionality (CRYPTO_SUPPORT)

  Enable CAST-5 cipher needed for OpenVPN.

MD5
MD5_SUPPORT
  Depends on:
   * Cryptographic functionality (CRYPTO_SUPPORT)

  Enable MD5-hash for OpenVPN packet authentication.

RFM12 (FSK transmitter) support
RFM12_IP_SUPPORT
  Depends on:
   * Networking support (UIP_SUPPORT)

  RFM12 are cheap 433 MHz FSK-transmitters (i.e. wireless)

  RFM12 are available from Pollin at
  http://www.pollin.de/shop/detail.php?pg=NQ==&a=MDU5OTgxOTk=

  For a step-by-step howto, see
  http://ethersex.de/tiki-index.php?page=Ethersex%3AStepByStep%3ARFM12

RFM12 ARP-Proxy
RFM12_ARP_PROXY
  Depends on:
   * Ethernet (ENC28J60) support (ENC28J60_SUPPORT)
   * RFM12 (FSK transmitter) support (RFM12_IP_SUPPORT)

  There's unfortunately no help available for this item.

RFM12 ASK (Amplitude Shift Keying) Support
RFM12_ASK_SUPPORT
  Depends on:
   * RFM12 (FSK transmitter) support (RFM12_IP_SUPPORT)

  This ASK is very helpful for playing around with radio controlled
  power switches or similar devices.
  Due to the fact that the FM transmitting RFM12 chip is just turned
  on or off, the modulation is ASK.

RFM12 ASK SENDER (Amplitude Shift Keying) Sending Support
RFM12_ASK_SENDER_SUPPORT
  Depends on:
   * RFM12 ASK (Amplitude Shift Keying) Support

  Enables to send commands to at least these power switching devices.
  e.g.
    - Kentai
    - Pollin
    - Tevion
    - ELRO

RFM12 ASK external filter enables external filter Support
RFM12_ASK_EXTERNAL_FILTER_SUPPORT
  Depends on:
   * RFM12 ASK (Amplitude Shift Keying) Support

  External filter enables to listen to the received audio signal
  at PIN4 of the RFM12 device.

IPchair (firewalling)
IPCHAIR_SUPPORT
  Depends on:
   * Prompt for experimental code (CONFIG_EXPERIMENTAL)

  Basic firewalling functionallity, similar to IPtables.

  Configuration in ipchair/userscript.m4

IPchair: Masquerading
IPCHAIR_MASQ
  Depends on:
   * IPchair (firewalling) (IPCHAIR_SUPPORT)

  Simple, quite untested, masquerading code.  You might consider using
  it for USB-to-anywhere dongles ...

  Use with care.

control6 scripts
CONTROL6_SUPPORT
  Depends on:
   * Prompt for experimental code (CONFIG_EXPERIMENTAL)

  6Control is a BASIC-like scripting language which you can use
  to freely program your Ethersex.  It supports threading etc.
  and it's probably far easier to do simple control task with it
  than implementing these in C code.

  See control6/control6.src to get an impression of the language,
  e.g. example code.  There are more examples in the Ethersex wiki
  at http://ethersex.de/index.php/Control6

TCP support
TCP_SUPPORT
  Depends on:
   * Networking support (UIP_SUPPORT)

  There's unfortunately no help available for this item.

UDP support
UDP_SUPPORT
  Depends on:
   * Networking support (UIP_SUPPORT)

  There's unfortunately no help available for this item.

UDP broadcast support
BROADCAST_SUPPORT
  Depends on:
   * UDP support (UDP_SUPPORT)

  There's unfortunately no help available for this item.

ICMP support
ICMP_SUPPORT
  Depends on:
   * Networking support (UIP_SUPPORT)

  There's unfortunately no help available for this item.

BOOTP support
BOOTP_SUPPORT
  Depends on:
   * UDP broadcast support (BROADCAST_SUPPORT)
   * Ethernet (ENC28J60) support (ENC28J60_SUPPORT)
   * IPv4 support (IPV4_SUPPORT)

  IPv4 address autoconfiguration, a la DHCP.

  Most DHCP servers support BOOTP as DHCP's predecessor.
  Mind that in dnsmasq you have to enable 'bootp-dynamic' in the
  configuration file.

Write BOOTP data to EEPROM
BOOTP_TO_EEPROM_SUPPORT
  Depends on:
   * Build a bootloader (BOOTLOADER_SUPPORT)
   * BOOTP support (BOOTP_SUPPORT)

  There's unfortunately no help available for this item.

DNS support
DNS_SUPPORT
  Depends on:
   * UDP support (UDP_SUPPORT)

  Link a simple DNS resolver into the firmware.  It can be used
  either in own program code or by other applications.  For example
  the NTP client is capable of doing so.

SYSLOG support
SYSLOG_SUPPORT
  Depends on:
   * Prompt for experimental code (CONFIG_EXPERIMENTAL)
   * UDP support (UDP_SUPPORT)

  Enable syslog CLIENT support, i.e. allow to log messages to specified
  syslog server.  These messages can be sent straight from the
  C source code using syslog_send... calls or from 6Control scripts.

OpenVPN
OPENVPN_SUPPORT
  Depends on:
   * UDP support (UDP_SUPPORT)

  Enable OpenVPN server.

  It currenly supports only symmetric ciphers (e.g. Cast5).

  For details on configuration see
  http://ethersex.de/tiki-index.php?page=EtherSexNetworkOpenVpn

OpenVPN key
CONF_OPENVPN_KEY

  The encryption key for OpenVPN communication.

  Paste the first line of hex-digits from the OpenVPN key file,
  generated on the host PC.

  For details on configuration see
  http://ethersex.de/tiki-index.php?page=EtherSexNetworkOpenVpn

OpenVPN HMAC key
CONF_OPENVPN_HMAC_KEY

  The authentication key for OpenVPN communication.

  Paste the fifth line of hex-digits from the OpenVPN key file,
  generated on the host PC.

  For details on configuration see
  http://ethersex.de/tiki-index.php?page=EtherSexNetworkOpenVpn

OpenVPN Port
CONF_OPENVPN_PORT

  The UDP port number used by OpenVPN (local and remote). 

RFM12 raw
RFM12_RAW_SUPPORT
  Depends on:
   * Prompt for experimental code (CONFIG_EXPERIMENTAL)
   * RFM12 (FSK transmitter) support (RFM12_IP_SUPPORT)
   * Router support (enable several network interfaces!) (ROUTER_SUPPORT)

  Forward raw data (sent to UDP port 16962, i.e. 0x4242) to RFM12.

  Every packet received on RFM12 is passed back to the sender of the UDP
  packet, for about half a second after reception of the initial UDP packet.

ZBUS raw
ZBUS_RAW_SUPPORT
  Depends on:
   * Prompt for experimental code (CONFIG_EXPERIMENTAL)
   * ZBus Support (ZBUS_SUPPORT)
   * Router support (enable several network interfaces!) (ROUTER_SUPPORT)

  Forward raw data (sent to UDP port 16963, i.e. 0x4243) to ZBUS.

  Every packet received on ZBus is passed back to the sender of the UDP
  packet, for about half a second after reception of the initial UDP packet.

USB (Softwarestack) Support (EXPERIMENTAL)
USB_SUPPORT
  Depends on:
   * Prompt for experimental code (CONFIG_EXPERIMENTAL)

  Support for USB functions. see http://ethersex.de/index.php/USB
  for details

USBnet
USB_NET_SUPPORT
  Depends on:
   * USB (Softwarestack) Support (EXPERIMENTAL) (USB_SUPPORT)
   * Networking support (UIP_SUPPORT)

  IP-Networking over USB.  It doesn't use kernel-driven CDC-subset
  because of too high controller load.

  You need to use the userspace-space client available
  in contrib/usb_net

  See also http://ethersex.de/index.php/USB#usbnet

USBnet ARP-Proxy
USB_ARP_PROXY
  Depends on:
   * Ethernet (ENC28J60) support (ENC28J60_SUPPORT)

  There's unfortunately no help available for this item.

System clock support
CLOCK_SUPPORT
  Enable system clock.

  A detailed step-by-step guide is available at
  http://ethersex.de/index.php/Am_Puls_der_Zeit

Use 32 kHz crystal to tick the clock
CLOCK_CRYSTAL_SUPPORT
  Depends on:
   * System clock support (CLOCK_SUPPORT)

  Tick the system clock through a clock-crystal connected to TOSC1 and TOSC2,
  instead of the internal oscillator.

Synchronize using DCF77 signal
DCF77_SUPPORT
  Depends on:
   * Use 32 kHz crystal to tick the clock (CLOCK_CRYSTAL_SUPPORT)

  Use the DCF77-signal as a clock source to synchronize to.
  Consider this as alpha-code for the moment :-)

Synchronize using NTP protocol
NTP_SUPPORT
  Depends on:
   * System clock support (CLOCK_SUPPORT)
   * UDP support (UDP_SUPPORT)

  Synchronize the system clock via NTP.

NTP Fully Qualified NTP-Server Name
NTP_SERVER
 Enter the FQDN of your NTP-Server right here.  The server name depends on
 IPv4/IPv6.

NTP Server IP Address
NTP_SERVER_IP
 This IP depends on your IPv4 or IPv6 selection and provides
 to set the correct NTP-Server IP Address for your network.
 Useful during disabled DNS operations.

NTP Server Port Number
NTP_PORT
 The Port Number for your NTP-Server
  Default is 123

NTP query interval (seconds)
NTP_QUERY_INTERVAL
 The NTP query interval is the amount of time in seconds
 between NTP query messages are sent to the NTP server.
   The default value is 1800 seconds.
   The minimum value is 60 seconds.

Cron daemon
CRON_SUPPORT
  Depends on:
   * System clock support (CLOCK_SUPPORT)

  Enable cron-alike service. Cronjobs can be added programmatically
  or by other modules' ecmd commands and removed via the ecmd command
  "cron_rm".  A list of all active jobs can be requested via "cron_list".

  Syntax for the cron ecmd commands:
  cron_rm POSITION (where POSITION is in 0..N-1)
  cron_list

  To add a stella cron job to, for example, fade up all lights at 6pm,
  compile in stella support and use the stella ecmd command "stella cron"

NTP daemon
NTPD_SUPPORT
  Depends on:
   * System clock support (CLOCK_SUPPORT)
   * UDP support (UDP_SUPPORT)

  Enable NTP server.

Working hour meter
WHM_SUPPORT
  Depends on:
   * System clock support (CLOCK_SUPPORT)

  Calculate system uptime, adds further ECMD 'whm'.

TFTP support
TFTP_SUPPORT
  Depends on:
   * UDP support (UDP_SUPPORT)

  Enable built-in TFTP server.

  If configured with BOOTLOADER-support uploaded data is stored to
  flash memory.

  For Ethersex-based application firmware data can be uploaded/downloaded
  to/from the virtual file system (i.e. dataflash, SD-cards, etc.)

TFTP-o-matic
TFTPOMATIC_SUPPORT
  Depends on:
   * TFTP support (TFTP_SUPPORT)

  There's unfortunately no help available for this item.

MDNS service announcement (Avahi)
MDNS_SD_SUPPORT
  Depends on:
   * UDP support (UDP_SUPPORT)

  Multi-cast DNS (well-known as "Avahi") support.

  If you enable this option, the firmware will announce availibilty of
  the configured services in the local network using Avahi.

Stella: Multichannel PWM
STELLA_SUPPORT
  Depends on:

  Generates up to eight independant PWM signals e.g. to control
  LEDs. Can be used as moodlight. Is controlled through the
  stella UDP protocol, ecmd commands, cron jobs or via "random"
  generated channel values.
  Use StellaControl (see wiki) for a handy gui to control stella.

Low Interrupt Priority
STELLA_LOW_PRIORITY

  When acitve the timer interrupt used for Stella can be interrupted.
  This allows Stella to be used in parallel with V-USB or other components
  needing low interrupt latency. 
  The downside is that the Stella controlled lights may flicker when the
  interrupt rate is high.

UDP Echo
UDP_ECHO_NET_SUPPORT
  Depends on:
   * UDP support (UDP_SUPPORT)

  There's unfortunately no help available for this item.

Update DNS records at dyn.metafnord.de
DYNDNS_SUPPORT
  Depends on:
   * Networking support (UIP_SUPPORT)

  Simple UDP echo, i.e. simply sends back what it received on
  UDP port 7.

Watch IO changes (and react)
WATCHCAT_SUPPORT
  Depends on:
   * Send ECMD messages (ECMD_SENDER_SUPPORT)
   * Full-featured I/O abstraction model (Port I/O) (PORTIO_SUPPORT)

  Watch I/O lines for activity, i.e. rising or falling edge.
  As a result of such a change a ECMD can be emitted to another host.

  For example you can configure a ECMD to be sent to another host if
  there is a falling edge on PA1.

Simple Network Managment Protocol support (snmp)
SNMP_SUPPORT
  Depends on:
   * UDP support (UDP_SUPPORT)
   * Prompt for experimental code (CONFIG_EXPERIMENTAL)

  Make ADC, Hostname and Uptime available through SNMP.

  Set default values for DESCRIPTION, LOCATION and CONTACT.

Sendmail support (smtp)
SENDMAIL_SUPPORT
  Depends on:
   * TCP support (TCP_SUPPORT)
   * Prompt for experimental code (CONFIG_EXPERIMENTAL)

  Sample code to send emails on custom events (currently start-up only).

SMTP Auth Support
SENDMAIL_AUTH_SUPPORT
  Depends on:
   * Sendmail support (smtp) (SENDMAIL_SUPPORT)

  Support for SMTP authentication.

HTTP Server
HTTPD_SUPPORT
  Depends on:
   * TCP support (TCP_SUPPORT)

  Enable HTTP server.

Basic Authentication
HTTPD_AUTH_SUPPORT
  Depends on:
   * HTTP Server (HTTPD_SUPPORT)

  Enable 'basic'-Authentication for HTTP server.

Modbus Support
MODBUS_SUPPORT
  Depends on:

  Modbus is a standardized bus, see http://modbus.org/ for details.

  Enable this if you'd like to enable a TCP(port 502)-to-Modbus(RS485) gateway.

KTY Calculation Support
KTY_SUPPORT
  Depends on:
   * ADC input (ADC_SUPPORT)

  Add support for KTY temperature sensors, connected to ADC pins.
  This results in a further ecmd 'kty get 0', 'kty get 1', etc.

  For hardware layout and further howto, look at
  http://ethersex.de/tiki-index.php?page=KtyTemperatur

Ethernet (ENC28J60) support
ENC28J60_SUPPORT
  Depends on:
   * Networking support (UIP_SUPPORT)

 If your hardware uses the ENC28J60 IC and you want network functions, just
 answer 'y' and got forther with more configuration.

Static IPv6 configuration
IPV6_STATIC_SUPPORT
  Depends on:
   * IPv6 support (IPV6_SUPPORT)

  There's unfortunately no help available for this item.

I2C Atmel dataflash
DATAFLASH_SUPPORT
  Depends on:
   * Prompt for experimental code (CONFIG_EXPERIMENTAL)

  Add code to support the dataflash found on Etherrape original hardware.

ZBus Support
ZBUS_SUPPORT
  Depends on:
   * Networking support (UIP_SUPPORT)

  IP link over RS485

  Typical/default baudrate 19200.  Distances of several hundred metres possible
  without problems.  ZBUS/RS485 needs two wires for communication.

  32 stations possible on one bus.

  The ZBUS protocol is our own development, its no official standard.
  For details on ZBus see http://dokucode.de/tiki-index.php?page=ZBusInterface

ZBUS ARP-Proxy
ZBUS_ARP_PROXY
  Depends on:
   * Ethernet (ENC28J60) support (ENC28J60_SUPPORT)
   * ZBus Support (ZBUS_SUPPORT)

  There's unfortunately no help available for this item.

TCP/Telnet interface
ECMD_TCP_SUPPORT
  Depends on:
   * ECMD support (ECMD_PARSER_SUPPORT)
   * TCP support (TCP_SUPPORT)

  Add TCP Telnet like ECMD support.
  See http://ethersex.de/index.php/ECMD for help.
  See also http://ethersex.de/index.php/ECMD_Protocols#ECMD_via_TCP

UDP interface
ECMD_UDP_SUPPORT
  Depends on:
   * ECMD support (ECMD_PARSER_SUPPORT)
   * Prompt for experimental code (CONFIG_EXPERIMENTAL)
   * UDP support (UDP_SUPPORT)

  Add UDP ECMD support.
  See http://ethersex.de/index.php/ECMD for help.
  See also http://ethersex.de/index.php/ECMD_Protocols#ECMD_via_UDP

I2C interface
ECMD_SERIAL_I2C_SUPPORT
  Depends on:
   * ECMD support (ECMD_PARSER_SUPPORT)
   * Prompt for experimental code (CONFIG_EXPERIMENTAL)

  Add ECMD Support via TWI or I2C Interface.
  See http://ethersex.de/index.php/ECMD for help.

USB interface
ECMD_USB_SUPPORT
  Depends on:
   * ECMD support (ECMD_PARSER_SUPPORT)
   * Prompt for experimental code (CONFIG_EXPERIMENTAL)
   * USB (Softwarestack) Support (EXPERIMENTAL) (USB_SUPPORT)

  Enable ECMD via USB Interface
  You should set
  "Network  ---> USB (Softwarestack) Support  ---> USB Device Type"
  to "other".
  See http://ethersex.de/index.php/ECMD for help.
  See also http://ethersex.de/index.php/ECMD_Protocols#ECMD_via_USB and
  http://ethersex.de/index.php/USB#ECMD_via_USB

Send ECMD messages
ECMD_SENDER_SUPPORT
  Depends on:
   * TCP support (TCP_SUPPORT)

  Add code to send ECMDs to other hosts (e.g. Etherrape/-sex compatible
  hardware, PCs, etc.).

  This is especially useful with the option 'Watch IO changes'.

Onewire support
ONEWIRE_SUPPORT
  Add support for Dallas 1-wire.

Onewire device detection support
ONEWIRE_DETECT_SUPPORT
  Add support for automatic 1-wire device detection, i.e. scan
  bus for attached devices.

Onewire DS2502 (eeprom) support
ONEWIRE_DS2502_SUPPORT
  Support DS2502 1-wire EEPROMs.

Named and logic state I/O
NAMED_PIN_SUPPORT
  Enable Named-Pin support, i.e. hardware-pin abstraction.

  This way you can assign a human-readable name to a physical pin.  This
  can be used together with ecmd, e.g.

    pin get NAME                -- to read NAME
    pin set NAME STATUS         -- to set the pin NAME to STATUS (on/off)
    pin toggle NAME             -- to toggle the pin NAME

  The Configuration files must be located in pinning/named_pin to make them
  selectable.

MCUF usart
MCUF_SERIAL_SUPPORT
  Depends on:
   * Blinkenlights - MicroControllerUnitFrame (MCUF_SUPPORT)

  Converts and sends incomming UDP-Blinkenlights-Streams to the
  selected USART 0 or 1 for example to a Shifter
  (see https://wiki.blinkenarea.org/index.php/Shifter). You have
  to select the USART in the field "MCUF usart select".

Workaround for MCUF-UDP-Packets with wrong max-value
MCUF_SERIAL_WORKAROUND_FOR_BAD_MCUF_UDP_PACKETS
  Depends on:
   * Blinkenlights - MicroControllerUnitFrame (MCUF_SUPPORT)

  Enable this to scan packet to determine maxvalue (workaround for
  some stupid programms that don't send eblp according to
  https://wiki.blinkenarea.org/index.php/ExtendedBlinkenlightsProtocol
  but use 1 as maxvaule instead of 255)

MCUF serial screen width
MCUF_SERIAL_SCREEN_WIDTH

  Configures screen-size for outgoing mcuf-packets over uart.

  Use e.g. 18x8 for BlinkenLightsPro via Shifter, 16x16 for Borg16, ...

MCUF serial screen height
MCUF_SERIAL_SCREEN_HEIGHT

  Configures screen-size for outgoing mcuf-packets over uart.

  Use e.g. 18x8 for BlinkenLightsPro via Shifter, 16x16 for Borg16, ...

VFS (Virtual File System) support
VFS_SUPPORT
  Depends on:
   * Prompt for experimental code (CONFIG_EXPERIMENTAL)

  Enable the virtual file system abstraction layer.

  The VFS combines several physical data sources (e.g. SD reader and dataflash)
  to one abstract source exposed to the HTTP server, TFTP, etc.

  To make it short: say 'yes' if you want to serve files via HTTP.

Dataflash: Filesystem Access
VFS_DF_SUPPORT
  Depends on:
   * VFS (Virtual File System) support (VFS_SUPPORT)
   * SPI Atmel dataflash (DATAFLASH_SUPPORT)

  Link the dataflash to VFS.

VFS File Inlining
VFS_INLINE_SUPPORT
  Depends on:
   * VFS (Virtual File System) support (VFS_SUPPORT)

  Make files attached to the end of the firmware available to the VFS.

  The make system automatically attaches all files stored below vfs/embed/
  to the firmware.

SD/MMC-Card Access
VFS_SD_SUPPORT
  Depends on:
   * VFS (Virtual File System) support (VFS_SUPPORT)
   * MMC/SD card reader (SD_READER_SUPPORT)

  Link the SD reader to VFS.

  more details at http://ethersex.de/index.php/SD-Karte

Disable IP-Configuration
DISABLE_IPCONF_SUPPORT
  Depends on:
   * Networking support (UIP_SUPPORT)
   * ECMD support (ECMD_PARSER_SUPPORT)

  Disable the ecmd's to set ip, gw, netmask and mac

Disable remote reboot
DISABLE_REBOOT_SUPPORT
  Depends on:
   * Networking support (UIP_SUPPORT)
   * ECMD support (ECMD_PARSER_SUPPORT)

  Disable the commands to reboot the ethersex from remote (reset, wdreset and bootloader)

IP Statistics
IPSTATS_SUPPORT
  Depends on:
   * Networking support (UIP_SUPPORT)
   * ECMD support (ECMD_PARSER_SUPPORT)

  Collect and print out network statistic.

Memory usage information (free)
FREE_SUPPORT
  Depends on:
   * ECMD support (ECMD_PARSER_SUPPORT)

  Print out memory usage.

IPv6
DEBUG_NET_IP6
  Depends on:
   * Enable (Serial-Line) Debugging (DEBUG)

  There's unfortunately no help available for this item.

OpenVPN
DEBUG_OPENVPN
  Depends on:
   * Enable (Serial-Line) Debugging (DEBUG)

  There's unfortunately no help available for this item.

Router
DEBUG_ROUTER
  Depends on:
   * Enable (Serial-Line) Debugging (DEBUG)

  There's unfortunately no help available for this item.

uIP
DEBUG_UIP
  Depends on:
   * Enable (Serial-Line) Debugging (DEBUG)

  There's unfortunately no help available for this item.

SD-Reader
DEBUG_SD_READER
  Depends on:
   * Enable (Serial-Line) Debugging (DEBUG)

  There's unfortunately no help available for this item.

MMC/SD card reader
SD_READER_SUPPORT
  Depends on:
   * Prompt for experimental code (CONFIG_EXPERIMENTAL)

  Add support to access SD memory cards (read and write) with
  FAT or FAT32 file system.

  The files can be accessed via the 'Virtual File System',
  and as a result through HTTP (read only) or TFTP (read/write).

Jabber client (EXPERIMENTAL)
JABBER_SUPPORT
  Depends on:
   * TCP support (TCP_SUPPORT)
   * Prompt for experimental code (CONFIG_EXPERIMENTAL)

  Enable Jabber client.

Server IP
CONF_JABBER_IP

  The IP of the jabber server you would like your Ethersex to
  connect to.

Server Hostname
CONF_JABBER_HOSTNAME

  The Hostname of the Jabber server you would like to connect
  to.  This has to be the fully qualified domain name of the
  server specified by the IP above (otherwise the server probably
  will reject your connections).

Username
CONF_JABBER_USERNAME

  The username which shall be used to authenticate to the
  Jabber server.

Password
CONF_JABBER_PASSWORD

  The password associated with the specified username.

Target Buddy Name
CONF_JABBER_BUDDY

  The Jabber-ID of the one to whom the start-up message as
  well as messages emitted by 6Control scripts shall be
  sent to.

Alias Command Names
ALIASCMD_SUPPORT
  Depends on:
   * ECMD (Etherrape Control Interface) support (ECMD_PARSER_SUPPORT)
   * Prompt for experimental code (CONFIG_EXPERIMENTAL)

  Define aliases for your ecmds. Aliases are expanded if $ ist the first
  character of your emcd. Example:

  `$i' -> `show ip'

MCUF output
MCUF_OUTPUT_SUPPORT
  Depends on:
   * Blinkenlights - MicroControllerUnitFrame (MCUF_SUPPORT)

  Use "BlinkenLightsPro" if you have a BlinkenLedsPro or compatible
  Hardware directly connected to your microcontroller.
  See https://wiki.blinkenarea.org/index.php/BlinkenLEDs for
  Details.

  Use "LED-Module16x16rg" for Toshiba tlmm501b2 or compatible
  Hardware.

  Use add-hardwarebrocken.sh to configure pinning.

  See also
  http://www.ethersex.de/tiki-index.php?page=Blinkenlights+MCUF

MCUF screen width
MCUF_OUTPUT_SCREEN_WIDTH
  Depends on:
   * MCUF usart

  MCUF screen width * MCUF screen height must be smaller than 256.

MCUF screen height
MCUF_OUTPUT_SCREEN_HEIGHT
  Depends on:
   * MCUF usart

  MCUF screen width * MCUF screen height must be smaller than 256.

MCUF Scrolltext
MCUF_SCROLLTEXT_SUPPORT
  Depends on:
   * Blinkenlights - MicroControllerUnitFrame (MCUF_SUPPORT)

  Enables startup-message and ecmd "mcuf showstring [YOUR STRING]".
  Max length of [YOUR STRING] is 31 chars.

MCUF Clock
MCUF_CLOCK_SUPPORT
  Depends on:
   * Blinkenlights - MicroControllerUnitFrame (MCUF_SUPPORT)
   * System clock support (CLOCK_SUPPORT)

  Display current date and time using ecmd "mcuf showclock".

  "mcuf showclock 0" (default) displays date and time using
  scrolltext.
  "mcuf showclock 1" displays only time without scrolling with
  blinking dots in the middle.
  "mcuf showclock 2" displays the time without the dots.

  If "Cron daemon" is also enabled, the time will be displayed
  as long as no other data for the display is avail (e.g. from
  mcuf-udp or ecmd "mcuf showstring").

Inline the .config
VFS_CONFIG_INLINE_SUPPORT
  Depends on:
   * VFS File Inlining (VFS_INLINE_SUPPORT)

 Includes the .config file during compile into flash.
 Very useful for debugging or review of compile settings.

 Access via http://ethersexip/conf

Type of microcontroller
MCU
 Select the right type of microcontroller used in circuit board.
 e.g. atmega32 or atmega644

ATMEGA32 microcontroller
atmega32
 ATmega32 and ATmega32L


Clock speed of microcontroller
FREQ
 This has to be set to the same value as the crystal used in circuit board.
 eg. 16000000 or 14745600

Build a bootloader
BOOTLOADER_SUPPORT

 enable ethersex TFTP bootloader support

 Depends on TFTP to upload new firmware and the chip,
 is only possible to use on chips with 64k or 128k of flash

 This Bootloader Need 4096 Words (8k Bytes) Flash on the end of the chip

 This is Only a Bootloader, not a normaly image

Add CRC Checksum
CRC_PAD_SUPPORT

  current implementation conflicts with VFS_INLINE_SUPPORT.

  Appends a CRC16 checksum at the end of the regular flash. This can then
  be used e.g. by a bootloader to check the integrity of the flash memory.

  If you use a bootloader, activate BOOTLOADER_JUMP and set the correct
  BOOTLOADER_SIZE.

CRC verification via ECMD
CRC_VERIFY_SUPPORT

  Depends on CRC_PAD_SUPPORT.

  Allows to verify the crc checksum of the currently running flash via ECMD.
  Mainly targeted at debugging the CRC_PAD_SUPPORT function.

device is self powered
USB_CFG_IS_SELF_POWERED

  USB device has its on power supply, if yes check this box.

USB bus power consumption
USB_CFG_MAX_BUS_POWER

  Enter the maximal miliampere value the device needs by USB-Bus.
  e.g. 50 (mA)

Hostname
CONF_HOSTNAME

  Enter a hostname for your device. This value is used e.g. by SNMP

Network Gateway IP
CONF_ETHERRAPE_GATEWAY

  Enter the default gateway IP for your network


I2C Detection Support
I2C_DETECT_SUPPORT
  Depends on:
   * I2C Master Support (EXPERIMENTAL) (I2C_MASTER_SUPPORT)
   * Prompt for experimental code (CONFIG_EXPERIMENTAL)

  enables automatic i2c bus IC detection, used by ecmd command "i2c detect"
  and other.

I2C EEPROM (24cxx) Support
I2C_24CXX_SUPPORT
  Depends on:
   * I2C Master Support (EXPERIMENTAL) (I2C_MASTER_SUPPORT)
   * Prompt for experimental code (CONFIG_EXPERIMENTAL)

  I2C EEPROM Support e.g M24C32, M24C64


I2C LM75 temperature sensors
I2C_LM75_SUPPORT
  Depends on:
   * I2C Master Support (EXPERIMENTAL) (I2C_MASTER_SUPPORT)
   * Prompt for experimental code (CONFIG_EXPERIMENTAL)

  Digital Temperatur Sensor and Thermal Watchdog IC LM75 Support

I2C PCA9531 8-bit LED dimmer
I2C_PCA9531_SUPPORT
  Depends on:
   * I2C Master Support (EXPERIMENTAL) (I2C_MASTER_SUPPORT)
   * Prompt for experimental code (CONFIG_EXPERIMENTAL)

  PCA9531 - 8-bit I2C LED dimmer Support for I2C-bus

I2C PCF8574X Port extention
I2C_PCF8574X_SUPPORT
  Depends on:
   * I2C Master Support (EXPERIMENTAL) (I2C_MASTER_SUPPORT)
   * Prompt for experimental code (CONFIG_EXPERIMENTAL)

  PCF8574 and PCF8574A Remote 8-bit I/O expander for I2C-bus

I2C BMP085 barometric pressure sensor
I2C_BMP085_SUPPORT

  Allows to read out absolute pressure and temperature from
  Bosch BMP085 and BMP180 barometric pressure sensors.

BMP085 advanced barometric calculations
I2C_BMP085_BAROCALC_SUPPORT

  Include calculation of height and pressure at NN based on the
  international barometric formula. Requires floating point
  calculations, don't enable this on systems with thight flash.

BMP085 Pressure Oversampling
I2C_BMP085_OVERSAMPLING

  The BMP085 includes a mode to automatically take multiple measurements
  and average them to increase resolution. This is the oss or osrs
  parameter found in the datasheet.

Edit list of allowed ecmd buddies
JABBER_KNOWN_BUDDIES

  To protect your jabber ecmd interface from the evil empire.
  Only buddies, which are listed in jabber/known_buddies.src are allowed
  to execute ecmds. If the file is empty everybody can execute commands.

  Format: every line one jabber id

PWM Generator
PWM_SUPPORT
  Depends on:
   * Prompt for experimental code (CONFIG_EXPERIMENTAL)

  Uses the integrated timer to generate PWM and CTC waveforms.

PWM Wave
PWM_WAV_SUPPORT
  Depends on:
   * PWM Generator (PWM_SUPPORT)
   * Prompt for experimental code (CONFIG_EXPERIMENTAL)

 Wave output support (8kHz mono output)
 Just replace pwm/ethersex.wav with your own 8-Bit, PCM,
 mono, 8000Hz .wav file.

PWM Melody
PWM_MELODY_SUPPORT
  Depends on:
   * PWM Generator (PWM_SUPPORT)
   * Prompt for experimental code (CONFIG_EXPERIMENTAL)

  enables support for tunes and duration, which saves much
  more memory than wave output.

  Defined in pwm/pwm.c "entchen" with tune and duration.

Generate random MAC address
RANDOM_MAC

  Press Enter here and a new MAC address is generated

Camera support (EXPERIMENTAL)
CAMERA_SUPPORT
  Depends on:

  Enables generic camera hardware support.

DC3840 Serial camera
DC3840_SUPPORT
  Depends on:
   * Camera support (EXPERIMENTAL) (CAMERA_SUPPORT)

  Serial Philips DC3840 Support

Use high compression
DC3840_HIGH_COMPRESSION

  Enables the high compression feature of the cam.

Black/White mode
DC3840_BLACK_WHITE

  If you want your pictures just to use black and white
  select this option.

DC3840 Camera
VFS_DC3840_SUPPORT
  Depends on:
   * DC3840 Serial camera (DC3840_SUPPORT)

  Select this to enable the vfs camera features.

  more details at http://ethersex.de/index.php/Dc3840_camera

Stella polling (unicast response)
STELLA_RESPONSE
  Depends on:

  Allows stella to propagate its current channel values via the stella protocol. Explained in more
  detail at the ethersex wiki.

Stella polling (broadcast response)
STELLA_RESPONSE_BROADCAST

  Send one command byte (STELLA_BROADCAST_RESPONSE) to make stella propagate all current channel values via UDP
  broadcast. The datagram is 9 bytes long. The first is always the identifier 'S', the other bytes consist of the
  brightness values from channel 0 to 7.

Acknowledge packets
STELLA_RESPONSE_ACK
  Depends on:

  Stella will acknowledge every command you send to it. This is not recommend if you send many commands in
  a short time, because the response always contains the whole original message and increases ethernet traffic
  and processor load dramaticly.
  Caution: UDP is an unreliable service. It is not guaranteed that the acknowledge packet find the way back
  to your client. It is also possible that the packet arrive out of order or is a duplicate from prior sessions.

Stella Lights
DEBUG_STELLA
  Depends on:
   * Enable (Serial-Line) Debugging (DEBUG)

  Inform you about arriving stella packets, processed packets and if stella as a result send a response

EEPROM saving and loading channel values. EXPERIMENTAL
STELLA_EEPROM
  Depends on:
   * Prompt for experimental code (CONFIG_EXPERIMENTAL)

  With additional commands (STELLA_SAVE_TO_EEPROM, STELLA_LOAD_FROM_EEPROM) you can save to eeprom and load
  channel values from eeprom.

Use eeprom values on device boot
STELLA_EEPROM_BOOT
  Depends on:

  Use channel values from eeprom on the device boot process.

Fade in with default fade function
STELLA_EEPROM_BOOT_FADE
  Depends on:

  If you do not activate this option, the values from eeprom on device boot are applied instantly.
  If you want your device to fade to those color values you can activate this option.

Cron test entries
CRON_SUPPORT_TEST
  Depends on:
   * Cron daemon (CRON_SUPPORT)

  Add test cronjobs. They will debug out every minute, every two hours and every 51th minute
  if you compile-in serial debug out or syslog features.

MCUF Module in Cron
MCUF_MODUL_CRON_SUPPORT
  Depends on:
   * Blinkenlights - MicroControllerUnitFrame (MCUF_SUPPORT)
   * Cron static daemon (CRON_STATIC_SUPPORT)

  Set mode for modul call in cron.

  * random   - selects randomly one module and plays until its end
  * sequence - starts at each cron call one module after the other


MCUF Module Display Mode
MCUF_MODUL_DISPLAY_MODE_SUPPORT
  Depends on:
   * Blinkenlights - MicroControllerUnitFrame (MCUF_SUPPORT)
   * ECMD (Etherrape Control Interface) support (ECMD_PARSER_SUPPORT)

  Set default call mode to start any modul for ECMD.

  Possible choice:
  * manual   - enter the modul number
  * random   - start a random module
  * sequence - start the next module




MCUF Module Borg-16
MCUF_MODUL_BORG16_SUPPORT
  Depends on:
   * Blinkenlights - MicroControllerUnitFrame (MCUF_SUPPORT)

  Modules made originaly for http://www.das-labor.org/wiki/Borg16 hardware.

MCUF Image
MCUF_IMAGE_SUPPORT
  Depends on:
   * MCUF Module (MCUF_MODUL_SUPPORT)

  Display an image stored in /mcuf/image/image.h

MCUF Xoni Study1
MCUF_MODUL_BORG16_XONI_STUDY_SUPPORT
  Depends on:
   * MCUF Module Borg-16 (MCUF_MODUL_BORG16_SUPPORT)

  A short snake runs up and down every line of the display for several times.

Game Input
GAME_INPUT_SUPPORT
  Depends on:
   * Prompt for experimental code (CONFIG_EXPERIMENTAL)

  Placeholder for game input hardware such as

  * digital Joystick (start up placeholder)

  (not yet implemented)
  * PS/2 Keyboard
  * ECMD
  * RFM12
  * RFM12-ASK
  * IRDA
  * Input Pins

MCUF Snake Interactive
MCUF_MODUL_BORG16_SNAKE_INTERACTIVE_SUPPORT
  Depends on:
   * MCUF Module Borg-16 (MCUF_MODUL_BORG16_SUPPORT)
   * Game Input (GAME_INPUT_SUPPORT)

  Interactive edition of snake or tron

MCUF Snake
MCUF_MODUL_BORG16_SNAKE_SUPPORT
  Depends on:
   * MCUF Module Borg-16 (MCUF_MODUL_BORG16_SUPPORT)

  The Computer plays Snake against itself.

MCUF Tetris
MCUF_MODUL_BORG16_TETRIS_SUPPORT
  Depends on:
   * MCUF Module Borg-16 (MCUF_MODUL_BORG16_SUPPORT)
   * Game Input (GAME_INPUT_SUPPORT)

 Interactive Tetris clone.

MCUF Space Invaders
MCUF_MODUL_BORG16_INVADERS_SUPPORT
  Depends on:
   * MCUF Module Borg-16 (MCUF_MODUL_BORG16_SUPPORT)
   * Game Input (GAME_INPUT_SUPPORT)

 Interactive Space Invaders Clone

Digital Joystick
JOYSTICK_DIGITAL_SUPPORT
  Depends on:
   * Game Input (GAME_INPUT_SUPPORT)
   * Prompt for experimental code (CONFIG_EXPERIMENTAL)

 Support for standard (old style) digital Joysticks a la
 Competition Pro (http://de.wikipedia.org/wiki/Competition_Pro)


MCUF Chess
MCUF_CHESS_SUPPORT
  Depends on:
   * MCUF Module (MCUF_MODUL_SUPPORT)

  Example module to display some chess like screen

MCUF Box
MCUF_BOX_SUPPORT
  Depends on:
   * MCUF Module (MCUF_MODUL_SUPPORT)

  Example to display a box.

MCUF Clean
MCUF_CLEAN_SUPPORT
  Depends on:
   * MCUF Module (MCUF_MODUL_SUPPORT)

  Example module to clean the screen

MCUF Spiral
MCUF_SPIRAL_SUPPORT
  Depends on:
   * MCUF Module (MCUF_MODUL_SUPPORT)

  Example of multi color/bright spiral movement screen

MCUF Matrix
MCUF_MODUL_BORG16_MATRIX_SUPPORT
  Depends on:
   * MCUF Module Borg-16 (MCUF_MODUL_BORG16_SUPPORT)

  The famous matrix screensaver

MCUF Fire
MCUF_MODUL_BORG16_FIRE_SUPPORT
  Depends on:
   * MCUF Module Borg-16 (MCUF_MODUL_BORG16_SUPPORT)

  A fire like animation.

MCUF Spiral
MCUF_MODUL_BORG16_SPIRAL_SUPPORT
  Depends on:
   * MCUF Module Borg-16 (MCUF_MODUL_BORG16_SUPPORT)

  Spiral movement animation

MCUF Random Bright
MCUF_MODUL_BORG16_RANDOM_BRIGHT_SUPPORT
  Depends on:
   * MCUF Module Borg-16 (MCUF_MODUL_BORG16_SUPPORT)

  Some random pixel and brightness animation

MCUF Game of life
MCUF_MODUL_BORG16_GAMEOFLIFE_SUPPORT
  Depends on:
   * MCUF Module Borg-16 (MCUF_MODUL_BORG16_SUPPORT)

  The famous Conway's Game of Life
  (http://en.wikipedia.org/wiki/Conway%27s_Game_of_Life)

MCUF Game of life - Glider Test
MCUF_MODUL_BORG16_GAMEOFLIFE_GLIDER_TEST_SUPPORT
  Depends on:
   * MCUF Module Borg-16 (MCUF_MODUL_BORG16_SUPPORT)

  Glider test for Game of life

Gamma correction (EXPERIMENTAL)
STELLA_GAMMACORRECTION
  Depends on:

  Increase colour space mainly in darker brightness levels.
  Does currently not work correctly.

Cron daemon (static jobs)
CRON_STATIC_SUPPORT
  Depends on:
   * System clock support (CLOCK_SUPPORT)

  Enable cron-alike service. The difference to the normal cron daemon is, that you
  cannot change the cronjobs after compilation. Jobs are stored in the flash memory.
  To add jobs, see cron_static/cron_static.c. You can use the normal cron and cron_static
  at the same time.

ECMD Scripting
ECMD_SCRIPT_SUPPORT
  Depends on:
   * ECMD (Etherrape Control Interface) support (ECMD_PARSER_SUPPORT)
   * VFS (Virtual File System) support (VFS_SUPPORT)
   * Prompt for experimental code (CONFIG_EXPERIMENTAL)

  Scripting Support for ECMD.

  Available Commands:

  * rem any text  -> comments in files
  * echo any text -> print out any text
  * wait i        -> wait i milliseconds
  * set var value -> set variable to value
  * get var       -> get value of variable
  * inc var       -> increment variable (numbers only)
  * dec var       -> decrement variable (numbers only)
  * if ( ecmd1 COMPARATOR CONST ) then ecmd2
  * if ( %var COMPARATOR CONST ) then ecmd2
                  -> compares output of variable or ecmd1, if successful
                     then execute ecmd2
    Available COMPARATORS are:
    String comparators:
      eq  ->  equals
      ne  ->  not equals
    Number comparators:
      ==  ->  equals
      !=  ->  not equals
      >   ->  greater than
      <   ->  lower than
      >=  ->  greater or equals than
      <=  ->  lower or equals than
      ==  ->  equals
      OK  ->  value is TRUE (CONST is ignored, but mandatory)
      !   ->  not (CONST is ignored, but mandatory)

  * call file     -> calls script file from vfs and execute it line by line

  only available while script is running
  * exit          -> exit currently running script
  * goto n        -> jumps to line number of script

  Hints:
  Currently only fixed variable names are working. eg.
  set 0 foo  -> sets variable %0 to value foo
  set 1 23   -> set variable 1 to value 23
  inc 1      -> increments variable 1
  get 1      -> outputs value of variable 1

  The if condition is able to get the values of variables. Just enter
  an % befor the variable. eg. this will set the variable 3 to value 42,
  The condition will check the value of variable 3 and if equals with "42"
  it will execute the command (this case it will be "date")

  set 3 42
  if ( %3 == 42 ) then date

Maximum number of variables
ECMD_SCRIPT_MAX_VARIABLES

  Just a very short number of variables is supported right now.
  Each variable takes up to 10 bytes of memory. So if you need more than
  the default value change this number

Gamma correction (EXPERIMENTAL)
STELLA_GAMMACORRECTION
  Depends on:

  Increase colour space mainly in darker brightness levels.
  Does currently not work correctly. (I tried to avoid logarithmic calculations
  or precalculated huge tables and only corrected manually the first
  20 brightness levels)
  Does not work with too many channels. Interrupts would need too much time.

Cron daemon (static jobs)
CRON_STATIC_SUPPORT
  Depends on:
   * System clock support (CLOCK_SUPPORT)

  Enable cron-alike service. The difference to the normal cron daemon
  is, that you cannot change the cronjobs after compilation. Jobs are
  stored in the flash memory.
  To add jobs, see cron_static/cron_static.c. You can use the normal
  cron and cron_static at the same time.


Higher frequency
STELLA_HIGHFREQ
  Depends on:

  Use a smaller prescaler for the stella timer. This actually doubles
  the PWM frequency but at the same time increases processing load.

Moodlight
STELLA_MOODLIGHT
  Depends on:

  Activate the moodlight fader. Does nothing if you neither set the
  start task to moodlight nor use the stella protocol with the
  STELLA_MOODLIGHT_MASK command.

Stella Broadcast Response UDP Port
STELLA_BROADCAST_UDP_PORT

  If you asked stella to propagate its channel values via broadcasting, this port is used
  as UDP destination port.

Use GIT commit hash as Version
USE_GIT_VERSION

 Produces a short version string which can be used to locate the
 source used.


netStat client (EXPERIMENTAL)
NETSTAT_SUPPORT
  Depends on:
   * TCP support (TCP_SUPPORT)
   * Cron Static support (CRON_STATIC_SUPPORT)
   * Prompt for experimental code (CONFIG_EXPERIMENTAL)

  Internet Statistik for Ethersex. This function adds your ethersex to
  the survey.
  Examples and Links at http://www.ethersex.de/index.php/Netstat

  Length of variable buffer
ECMD_SCRIPT_VARIABLE_LENGTH

  Length of buffer space in bytes. Default is 10

  Length of comparator buffer
ECMD_SCRIPT_COMPARATOR_LENGTH

  Comparator buffer size for output of ECMD and const values.
  Default is 25

  Maximum lines of script
ECMD_SCRIPT_MAXLINES

  Maximum number of lines parsed in ECMD Scripts.

PWM Servo
PWM_SERVO_SUPPORT
  Depends on:
   * PWM Generator (PWM_SUPPORT)
   * Prompt for experimental code (CONFIG_EXPERIMENTAL)

  Support up to 10 servo motors to be controlled via ethersex. The
  PWM signal can be inverted if needed.

I2C Master Support (EXPERIMENTAL)
I2C_MASTER_SUPPORT
  Depends on:
   * Prompt for experimental code (CONFIG_EXPERIMENTAL)

  Support to send and receive I2C-Bus (TWI) commands.

MCUF Game Input Test
MCUF_TEST_GAME_INPUT
  Depends on:
   * MCUF Module (MCUF_MODUL_SUPPORT)
   * Game Input (GAME_INPUT_SUPPORT)

  Little Test Screen for Game Input Support

SMS Support
SMS_SUPPORT
	module for interfacing ecmd via sms.
	some mobiles provide serial connection,
	by what they can be attached to the ethersex.

	this module has been tested with:
		* siemens me45
		* siemens mt50


Inline PWM Servo
PWM_SERVO_INLINE_SUPPORT
  Depends on:
   * VFS File Inlining (VFS_INLINE_SUPPORT)
   * PWM Servo (PWM_SERVO_SUPPORT)

  Enable this to get an example inline page for servo control.

Application Sample (EXPERIMENTAL)
APP_SAMPLE_SUPPORT
  Depends on:
   * Prompt for experimental code (CONFIG_EXPERIMENTAL)
   ECMD Commands depends on
   * ECMD support (ECMD_PARSER_SUPPORT)

  Example Application with empty functions to fill for your own
  tests.
  The main Application Sample file is services/appsample/appsample.c

  Function "app_sample_init" will be executed on ethersex boot time, or by
   ECMD "sample_init".
  Function "app_sample_periodic" will be executed periodically, just change
    timer value to fit for your needs (default period is 100*20ms = 2 seconds)
    Example: timer(100,app_sample_periodic)
    Also this function will be called by ECMD "sample_periodic",
  Function "app_sample_onrequest" will be execured by ECMD command "sample"

httplog client (EXPERIMENTAL)
HTTPLOG_SUPPORT
  Depends on:
   * TCP protocol support (TCP_SUPPORT)
   * DNS protocol (DNS_SUPPORT)
   * Prompt for experimental code (CONFIG_EXPERIMENTAL)
  and in case you want to include unix time stamps:
   * Date and Time support (CLOCK_DATETIME_SUPPORT)

Valid values for httplog are:
  Service: <domain of server you want to log to>, e.g. "volkszaehler.org"
  Path: <path of script you want to log to>, e.g. "/httplog/httplog.php"
  Include unix timestamp: <boolean value to add a current local timestamp as a GET parameter>
  Include uuid: <include a uuid to identify your controller board; might be required to distinguish your log entries from others>

A uuid (in the form of 12345678-9ABC-DEF0-1234-567890ABCDEF) can be "randomly" generated here also
For more information about uuids See also http://en.wikipedia.org/wiki/Uuid

Include unix timestamp
CONF_HTTPLOG_INCLUDE_TIMESTAMP

  Include unix timestamp: <boolean value to add a current local timestamp as a GET parameter>

Include uuid
CONF_HTTPLOG_INCLUDE_UUID

  Include uuid: <include a uuid to identify your controller board; might be required to distinguish your log entries from others>

  For more information about uuids See also http://en.wikipedia.org/wiki/Uuid

Twitter/identi.ca client (EXPERIMENTAL)
TWITTER_SUPPORT
  Depends on:
   * TCP support (TCP_SUPPORT)
   * DNS support (DNS_SUPPORT)
   * Prompt for experimental code (CONFIG_EXPERIMENTAL)

 For Twitter valid values are:
   Service: "twitter.com"
   API Root: " "
   Username: [Your Twitter Username]
   Password: [Your Twitter Password]
  Be aware, your password will be saved in plain text in
  the .config-File!


Buttons Input
BUTTONS_INPUT_SUPPORT
  Depends on:
   * Prompt for experimental code (CONFIG_EXPERIMENTAL)

  Button Input adds hook functions to be called by other parts
  of ethersex without specific knowledge of the selected
  input device.


Number of buttons
CONF_NUM_BUTTONS

  Set the desired number of buttons you need.

External SRAM support
SRAM_SUPPORT
  Depends on:

  Add SRAM support for exteral RAM ICs. This will allow to
  expand the RAM and HEAP.

  More details at http://ethersex.de/index.php/SRAM

Perform memory test when starting
SRAM_MEMTEST_ON_BOOT

  Perform a memory test at ethersex boot time.

Jabber (EXPERIMENTAL)
ECMD_JABBER_SUPPORT
  Depends on:
   * ECMD (Etherrape Control Interface) support (ECMD_PARSER_SUPPORT)
   * Prompt for experimental code (CONFIG_EXPERIMENTAL)
   * Jabber Client (JABBER_SUPPORT)

  Enable support for ECMD via Jabber.

ECMD (Etherrape Control Interface) support
ECMD_PARSER_SUPPORT
  Depends on:

  Ethersex COmanD = ECMD is a kind of i/o interface.
  More details at http://ethersex.de/index.php/ECMD

IRC (EXPERIMENTAL)
ECMD_IRC_SUPPORT
  Depends on:
   * ECMD (Etherrape Control Interface) support (ECMD_PARSER_SUPPORT)
   * Prompt for experimental code (CONFIG_EXPERIMENTAL)
   * IRC client (EXPERIMENTAL) (IRC_SUPPORT)

  Add IRC support for ECMD. This enables to control your
  ethersex device via IRC chat protocol.

SMS
ECMD_SMS_SUPPORT
  Depends on:
   * ECMD (Etherrape Control Interface) support (ECMD_PARSER_SUPPORT)
   * SMS Support (SMS_SUPPORT)

  Send and receive ECMD via Short Message Service.

I2C to UDP Gateway
I2C_UDP_SUPPORT
  Depends on:
   * I2C Master Support (EXPERIMENTAL) (I2C_MASTER_SUPPORT)
   * Prompt for experimental code (CONFIG_EXPERIMENTAL)
   * UDP support (UDP_SUPPORT)

UDP/IP Gateway to transport I2C over IP. The default is port is 8995

Bulbdial Clock (EXPERIMENTAL)
BULBDIAL_SUPPORT
  Depends on:
   * System clock support (CLOCK_SUPPORT)
   * Prompt for experimental code (CONFIG_EXPERIMENTAL)

  A bulbdial clock displays the current time via lightsources or its shadow.
  More details at http://ethersex.de/index.php?title=Bulbdial_Clock

Wake on Lan (WOL)
WOL_SUPPORT
  Depends on:
   * UDP support (UDP_SUPPORT)

  Automatic power-on feature over network. This needs a networking
  device capable of turning itself on at a given command.

Enable startup message
JABBER_STARTUP_MESSAGE_SUPPORT
  Depends on:
   * Jabber Client (JABBER_SUPPORT)

  Enables a friendly startup message, which is sent to the target buddy
  on each reboot.

Last Info
JABBER_LAST_SUPPORT
  Depends on:
   * Jabber Client (JABBER_SUPPORT)

  Enables the last-seen feature of this ethersex jabber client.

Version Info
JABBER_VERSION_SUPPORT
  Depends on:
   * Jabber Client (JABBER_SUPPORT)

  Enables to send version details of the ethersex jabber client.
  Change the values if you need to.

Ultrasonic Debug
DEBUG_ULTRASONIC
  Depends on:
   * Enable Debugging (DEBUG)
   * Ultrasonic (EXPERIMENTAL) (ULTRASONIC_SUPPORT)

  Ultrasonic sensor with 2 modes.

  Mode 1 is a two signal mode (not yet implemented)
  Mode 2 is a one signal mode, both start and stop signal done
  by the same pin.

  More details at:
  http://www.rn-wissen.de/index.php/Sensorarten#Ultraschallsensor_SRF05

SRF05 calibrate faktor
SRF05_FAKTOR

  Distance or calibrate faktor, used to switch between imperial or metric
  values.

  Metric: 58 -> centimenter
  Imperial: 148 -> inches

VNC Server Support
VNC_SUPPORT
  Depends on:
   * TCP support (TCP_SUPPORT)

  Ethersex is running a server application for virtual network
  computing. see http://ethersex.de/index.php/VNC for more details.

uPnP (EXPERIMENTAL)
UPNP_SUPPORT
  Depends on:
   * UDP support (UDP_SUPPORT)
   * Prompt for experimental code (CONFIG_EXPERIMENTAL)

  Universal Plug and Play. see http://ethersex.de/index.php/UPnP

Motor Curtain
MOTORCURTAIN_SUPPORT
  Depends on:
   * UDP support (UDP_SUPPORT)

  Control a motor curtain or simillar devices. see
  http://ethersex.de/index.php/MotorCurtain

Message of the day (MOTD)
MOTD_SUPPORT
  Depends on:
   *  (EEPROM_SUPPORT)

  Enables to save and change a "Message of the Day" in EEPROM.
  If enabled, you can see the MOTD on the vfs start page, otherwise
  just enter "motd" to read the latest message.

Curtain: UDP Protocol
MOTORCURTAIN_PROTOCOL_SUPPORT
  Depends on:
   * UDP support (UDP_SUPPORT)
   * Motor Curtain (MOTORCURTAIN_SUPPORT)

  Please add your new help-text here.

Morse Code
CW_SUPPORT

  Command: "cw send MESSAGE"

  Convert a string to morse code, which means that a pin
  is just toggling to "on" and "off" regarding the morse
  code standard. Also called "continous wave" (CW)

DMX Support
DMX_SUPPORT
  Depends on:
   * Prompt for experimental code (CONFIG_EXPERIMENTAL)

  please see http://ethersex.de/index.php/DMX

MySQL client (EXPERIMENTAL)
MYSQL_SUPPORT
  Depends on:
   * TCP support (TCP_SUPPORT)
   * SHA1 (SHA1_SUPPORT)
   * Prompt for experimental code (CONFIG_EXPERIMENTAL)

  Basic MySQL support to connect to a MySQL server and send simple
  statements.

  Please note ECMD is limited to 50 chars.


Ultrasonic (EXPERIMENTAL)
ULTRASONIC_SUPPORT
  Depends on:
   * Prompt for experimental code (CONFIG_EXPERIMENTAL)

  Support for ultrasonic distance sensors such as the SRF05.

SRF05
SRF05_SUPPORT
  Depends on:
   *  (UTRASONIC_SUPPORT)
   * Prompt for experimental code (CONFIG_EXPERIMENTAL)

  A simple time based ultrasonic sensor. Ethersex measures the
  ping time and calculates the distance in centimeter.


Inline configuration page
CONFIG_INLINE_SUPPORT
  Depends on:
   * VFS File Inlining (VFS_INLINE_SUPPORT)

  Inline page to display and change the basic (network) configuration

Inline message of the day
MOTD_INLINE_SUPPORT
  Depends on:
   * VFS File Inlining (VFS_INLINE_SUPPORT)
   *  (EEPROM_SUPPORT)

 Display the Message of the day on the VFS start page and adds
 a VFS page to change the MOTD via HTTP

Inline RFM12
RFM12_INLINE_SUPPORT
  Depends on:
   * RFM12 ASK (EXPERIMENTAL) (RFM12_ASK_SUPPORT)
   * VFS File Inlining (VFS_INLINE_SUPPORT)

  This page is only needed and helpful for RFM12 ASK support.
  Please see http://ethersex.de/index.php/RFM12_ASK for details.

Inline I2C
I2C_INLINE_SUPPORT
  Depends on:
   * I2C Master Support (EXPERIMENTAL) (I2C_MASTER_SUPPORT)
   * VFS File Inlining (VFS_INLINE_SUPPORT)

  Example page for I2C (TWI) chips, such as temperature sensor or
  port extention.

Inline IO
VFS_IO_INLINE_SUPPORT
  Depends on:
   * VFS File Inlining (VFS_INLINE_SUPPORT)

  Powerful page to display and modify the current I/O status and
  data direction register.

Inline OneWire
ONEWIRE_INLINE_SUPPORT
  Depends on:
   * Onewire support (ONEWIRE_SUPPORT)
   * VFS File Inlining (VFS_INLINE_SUPPORT)
   * Onewire support (ONEWIRE_SUPPORT)

  Powerful page for onewire support, with AJAX and SVG technology.

Inline Camera
CAMERA_INLINE_SUPPORT
  Depends on:
   * VFS File Inlining (VFS_INLINE_SUPPORT)
   * DC3840 Camera (VFS_DC3840_SUPPORT)

  Example page to display the current camera image.

Inline Named Pin
NAMED_PIN_INLINE_SUPPORT
  Depends on:
   * VFS File Inlining (VFS_INLINE_SUPPORT)
   * Named and logic state I/O (NAMED_PIN_SUPPORT)

  Displays and modify the current status of named pins.

Inline CW
CW_INLINE_SUPPORT
  Depends on:
   * VFS File Inlining (VFS_INLINE_SUPPORT)
   * Morse Code (EXPERIMENTAL) (CW_SUPPORT)

  Simple page to enter strings which will be converted to morse.
  Output is the desired CW pin.

VFS Pagesize
SFS_PAGE_SIZE

 Size of one Page in the Filesystem.
 Pagesize * Pagecount must match the size of your EEPROM

SFS_PAGE_COUNT
 
 Count of the pages in total.
 Pagesize * Pagecount must match the size of your EEPROM

Use external modulator for sender
IRMP_EXTERNAL_MODULATOR
  Depends on: 
   * Send IR-codes (IRMP_TX_SUPPORT)

  An external modulator, i.e. NE555 on the etherrape board, is used to
  modulate the infrared signal. Connect it to the pin assigned to
  IRMP_TX in pinning/hardware/<your_hardware>.

Netio Addon Workaround
SD_NETIO_ADDON_WORKAROUND
  Depends on: 

  Work around a bad hardware design of the Pollin Netio Addon board.
  This board uses resistores to adjust voltage levels, so the SD card
  is enabled even when the chip enable pin is in tristate mode.

DALI light control
DALI_SUPPORT
  Depends on: 

  Enable code to control lighting via the DALI bus
  (Digital Addressable Lighting Interface)

DMX Storage
DMX_STORAGE_SUPPORT
  Depends on:

  Part of the Ethersex Lighting Architecture

  DMX Storage stores and manages DMX universes and provides routines for accessing the data with other modules.
  Each of these modules can connect using a slot - so make sure that you have sufficient slots for each universe and each module!
STARBURST_SUPPORT
  Depends on:
   * DMX Storage (DMX_STORAGE_SUPPORT)

  Part of the Ethersex Lighting Architecture

  Starburst manages different external PWM controllers which display data provided by DMX Storage.
STARBURST_PCA9685
  Depends on:
  * I2C_PCA9685_SUPPORT
  * STARBURST_SUPPORT

  Module for Starburst which controls a NXP pca9685 (12-bit pwm 16-Channel). The dmx layout is as follows:
  ccccmmmm....s
  m=mode (see starburst.h for available modes)
  c=channel value (0-255)
  s=strobo s Hz (optional, see STARBURST_PCA9685_STROBO)

STARBURST_PCA9685_ADDRESS
  The i2c address of your chip
STARBURST_PCA9685_PRESCALER
  Prescaler for pwm (default is 30)
STARBURST_PCA9685_EXTDRV
  See datasheet
STARBURST_PCA9685_IVRT
  See datasheet
STARBURST_PCA9685_STROBO
  if you have the output enable pin connected to the avr you can use strobo effects (for all channels)

LOME6
LOME6_SUPPORT
  Depends on:
  * TCP (TCP_SUPPORT)
  * ECMD (ECMD_PARSER_SUPPORT)
  * Working hour meter (WHM_SUPPORT)
  
  Integrated server lights out management using ethersex
  architecture.
  Documentation is available in services/lome6/doc
  GUI source (Qt4) is available in services/lome6/lome6-gui


Onewire Polling
ONEWIRE_POLLING_SUPPORT
  Depends on: 
   * Onewire support (ONEWIRE_SUPPORT)
   * Onewire device detection support (ONEWIRE_DETECT_SUPPORT)

  If enabled, ethersex will run a discovery every OW_DISCOVER_DELAY*0.8 seconds. 
  After the discovery, new sensors will be added to the list and old/defect sensors 
  will be removed from the list.
  Each sensor discovered will then be polled every OW_READ_DELAY*0.8 seconds and the temperature 
  stored (cached). The advantage of this feature is that onewire opererates without 
  any noticeable lags (compared to the 800 ms lag in normal operation mode). Also it is easier to have 
  multiple applications requesting sensor information since more request will not increase traffic on the 
  onewire bus.
  The cons include higher memory consumption and a certain delay (max. OW_READ_DELAY*0.8s)

Time between discoveries in 0.8s steps
OW_DISCOVER_DELAY

  Time between discoveries of new sensors. 1 unit is 0.8s.
  Example:
  Input 750 will lead to a discovery every 10 minutes.

Time between polling in 0.8s steps
OW_READ_DELAY

  Time between polling for new temperatures. 1 unit is 0.8s.
  Example:
  Input 75 will lead to a temperature update-rate of 1 minute.
 
  Please adjust this value if you need more precise data (e.g. climate cabinet).
  It should be save to go down to 5 seconds (~ 6 units)

Maximum sensor count
OW_SENSORS_COUNT

  How many sensors you expect in your setup. Make sure this value is high enough!

Frequency counter
FREQCOUNT_SUPPORT
  Incompatible with:
   * CLOCK_CPU_SUPPORT

  If enabled, the frequency on the ICP1 pin is constantly sampled and stored in a
  variable. It can then be retrieved with code or ECMD.
  Frequencies can be from 2 Hz to about 50 CPU cycles to be sampled correctly

Channels
FREQCOUNT_CHANNELS
  Number of channels the frequency counter works on. Multiple channels are multiplexed
  with one or more 74xx251 ICs.

Average over samples
FREQCOUNT_AVERAGE

  To improve the accuracy of the frequency counter it uses averaging. Enter the number
  of samples you want to average over. Use a power of 2 (e.g. 4, 8, 16, 32) to reduce
  code size and improve execution speed.

Optimize for frequencies >300 Hz
FREQCOUNT_NOSLOW_SUPPORT

  Disable support for frequencies lower than F_CPU / 65535. This is about 305 Hz at
  20 MHz. This saves memory, reduces cpu load and increases the maximum frequency
  that can be sampled reliably.

Duty cycle sampling
FREQCOUNT_DUTY_SUPPORT

  Not only detect the frequency of a signal, but also measure the part of the signal
  that has a high level. Useful for measuring PWM values. Frequency and duty cycle 
  are measured in two consecutive waves. This means you can not measure duty cycle
  when the frequency is changing significantly.

Additional moving average
FREQCOUNT_MOVING_AVERAGE_SUPPORT

  This adds a moving average on top of the regular averaging. It takes the results
  from the regular averaging and stores them in a moving average buffer. The depth
  of this buffer is defined with FREQCOUNT_MOVING_AVERAGE_SIZE.

Moving average samples
FREQCOUNT_MOVING_AVERAGE_SIZE

  Number of samples for frequency (and duty cycle if enabled) the moving average
  buffer should be able to keep. Use a power of 2 (e.g. 4, 8, 16, 32) to reduce
  code size and improve execution speed.

All channels active on boot
FREQCOUNT_BOOT_ON

  Usually you have to enable each frequency counter channel with "fc on [channel]"
  before you can read out data. With this option set all channels are automatically
  enabled on bootup.

DMX FXSlot
DMX_FXSLOT_SUPPORT
  Depends on:
  * DMX Storage (DMX_STORAGE_SUPPORT)
        
  Architecture to set effects and animations on different DMX-devices. 
  You can change following properties during runtime:
  - active /inactive
  - effect
  - speed
  - amount of devices 
  - start channel of devices
  - margin between the devices          
DMX_FXSLOT_AMOUNT
  Amount of fxslots available during runtime 
DMX_FX_RAINBOW
  fade over RGB (for RGB LEDs)
DMX_FX_RANDOM
  Random colors (for RGB LEDs)
DMX_FX_FIRE
  fire effect (for RGB LEDs).
  Tip: use with speed 2
DMX_FX_WATER
  not implemented yet

Autosave slots
DMX_FXSLOT_AUTOSAVE_SUPPORT

  If enabled, the fxslots will be saved to EEPROM whenever altered through ECMD.

Automatically restore slots
DMX_FXSLOT_AUTORESTORE_SUPPORT

  If enabled, ethersex will restore previously saved fxslots from EEPROM during boot.

FS20
RFM12_ASK_FS20_SUPPORT
  Depends on: 
   * RFM12 frequency (RFM12_FREQ_868300)
   * RFM12 ASK (RFM12_ASK_SUPPORT)
   * RFM12 ASK send (RFM12_ASK_SENDER_SUPPORT)

  Send FS20 commands.

  RFM12 frequency has to be set to 868.300MHz.

  FS20 on the air protokoll is described here
  http://fhz4linux.info/tiki-index.php?page=FS20+Protocol


FHT
RFM12_ASK_FHT_SUPPORT
  Depends on: 
   * RFM12 frequency (RFM12_FREQ_868300)
   * RFM12 ASK (RFM12_ASK_SUPPORT)
   * RFM12 ASK send (RFM12_ASK_SENDER_SUPPORT)
   * FS20 (RFM12_ASK_FS20_SUPPORT)

  Send FHT commands.

  RFM12 frequency has to be set to 868.300MHz.

  FHT on the air protokoll is described here
  http://fhz4linux.info/tiki-index.php?page=FHT+protocol

Pollin/Kangtai Powerswitch (IC 2272)
RFM12_ASK_2272_SUPPORT
  Depends on: 
   * RFM12 frequency (RFM12_FREQ_433920)
   * RFM12 ASK (RFM12_ASK_SUPPORT)
   * RFM12 ASK send (RFM12_ASK_SENDER_SUPPORT)

  Several hardware stores and Pollin also distribute a so-called
  Funkschaltset consisting of a wireless remote control and radio
  outlets 3-5.

  The sockets are configurable via ten dipswitches. The remote control
  house code can be set via DIP five switches. This code is taken from
  the outlets. The remaining five dip switches are then available for
  the five different outlets

  RFM12 frequency has to be set to 422.920MHz..

Start month (1-12)
DST_BEGIN_MONTH

  This specifies day d (0 <= d <= 6) of week w (1 <= w <= 5) of
  month m (1 <= m <= 12).  Week 1 is the first week in which day d
  occurs and week 5 is the last week in which day d occurs.  Day 0
  is a Sunday.

Start week (1-5)
DST_BEGIN_WEEK

  This specifies day d (0 <= d <= 6) of week w (1 <= w <= 5) of
  month m (1 <= m <= 12).  Week 1 is the first week in which day d
  occurs and week 5 is the last week in which day d occurs.  Day 0
  is a Sunday.

Start day of week (0-6)
DST_BEGIN_DOW

  This specifies day d (0 <= d <= 6) of week w (1 <= w <= 5) of
  month m (1 <= m <= 12).  Week 1 is the first week in which day d
  occurs and week 5 is the last week in which day d occurs.  Day 0
  is a Sunday.

End month (1-12)
DST_END_MONTH

  This specifies day d (0 <= d <= 6) of week w (1 <= w <= 5) of
  month m (1 <= m <= 12).  Week 1 is the first week in which day d
  occurs and week 5 is the last week in which day d occurs.  Day 0
  is a Sunday.

End week (1-5)
DST_END_WEEK

  This specifies day d (0 <= d <= 6) of week w (1 <= w <= 5) of
  month m (1 <= m <= 12).  Week 1 is the first week in which day d
  occurs and week 5 is the last week in which day d occurs.  Day 0
  is a Sunday.

End day of week (0-6)
DST_END_DOW

  This specifies day d (0 <= d <= 6) of week w (1 <= w <= 5) of
  month m (1 <= m <= 12).  Week 1 is the first week in which day d
  occurs and week 5 is the last week in which day d occurs.  Day 0
  is a Sunday.

<<<<<<< HEAD
Input Universe
CONF_ARTNET_INUNIVERSE

  Which universe will be broadcasted whenever a change occurs. 

Output Universe
CONF_ARTNET_OUTUNIVERSE

  Which universe will be updated by an ArtNet controller.
  (e.g. you want your PC to update Universe 1 on the ethersex
  device)

UDP Port
CONF_ARTNET_PORT

  on which UDP port ethersex listens for artnet data

Art-Net Node
ARTNET_SUPPORT
  Depends on: 
   * DMX Storage (EXPERIMENTAL) (DMX_STORAGE_SUPPORT)
   * UDP support (UDP_SUPPORT)
   * NET_MAX_FRAME_LENGTH > 571

  Artnet needs at least a 572 byte network buffer to work. You can set the buffer size 
  in "Network -> Network Buffer Size".
=======
Buffer Length
HTTPLOG_BUFFER_LEN

  The len for the internal buffer used for HTTPLOG strings. This
  buffer is dynamicallay allocated for each request.
>>>>>>> 90fbf524
<|MERGE_RESOLUTION|>--- conflicted
+++ resolved
@@ -2601,7 +2601,6 @@
   occurs and week 5 is the last week in which day d occurs.  Day 0
   is a Sunday.
 
-<<<<<<< HEAD
 Input Universe
 CONF_ARTNET_INUNIVERSE
 
@@ -2628,10 +2627,9 @@
 
   Artnet needs at least a 572 byte network buffer to work. You can set the buffer size 
   in "Network -> Network Buffer Size".
-=======
+
 Buffer Length
 HTTPLOG_BUFFER_LEN
 
   The len for the internal buffer used for HTTPLOG strings. This
-  buffer is dynamicallay allocated for each request.
->>>>>>> 90fbf524
+  buffer is dynamicallay allocated for each request.