# Hello World

Prompt for experimental code
CONFIG_EXPERIMENTAL
  Allow to enable experimental features.  Beware that work in
  progress code might be less stable and might not work or compile
  even.

Teensy build
TEENSY_SUPPORT
  Reduce size of built firmware here and there.  For example reduce
  the number of understood ecmd commands, try to avoid divisons
  (which are quite expensive on AVR hardware).

  You want to say Y here for ATmega8 or similar controllers and
  probably also want to disable TCP support.

CONFIG_EXPERT
  Prompt All Possible Options, Only for Expert Users

Enable (Serial-Line) Debugging
DEBUG
  Enable serial-line debugging capability of Ethersex firmware.
  Moreover this includes an ECMD interface if the ECMD parser is
  enabled.

  If you enable this you either want to add some debug_printf
  instructions here and there in the firmware source code or enable
  some of the pre-defined debugging-categories, see submenu.

Reroute to SYSLOG
DEBUG_USE_SYSLOG
  Depends on:
   * SYSLOG support (SYSLOG_SUPPORT)
   * Enable (Serial-Line) Debugging (DEBUG)

  There's unfortunately no help available for this item.

ECMD
DEBUG_ECMD
  Depends on:
   * Enable (Serial-Line) Debugging (DEBUG)

  There's unfortunately no help available for this item.

ECMD FS20
DEBUG_ECMD_FS20
  Depends on:
   * Enable (Serial-Line) Debugging (DEBUG)

  There's unfortunately no help available for this item.

ECMD IP
DEBUG_ECMD_IP
  Depends on:
   * Enable (Serial-Line) Debugging (DEBUG)

  There's unfortunately no help available for this item.

ECMD MAC
DEBUG_ECMD_MAC
  Depends on:
   * Enable (Serial-Line) Debugging (DEBUG)

  There's unfortunately no help available for this item.

ECMD NET
DEBUG_ECMD_NET
  Depends on:
   * Enable (Serial-Line) Debugging (DEBUG)

  There's unfortunately no help available for this item.

ECMD OW LIST
DEBUG_ECMD_OW_LIST
  Depends on:
   * Enable (Serial-Line) Debugging (DEBUG)

  There's unfortunately no help available for this item.

ECMD OW ROM
DEBUG_ECMD_OW_ROM
  Depends on:
   * Enable (Serial-Line) Debugging (DEBUG)

  There's unfortunately no help available for this item.

ECMD PORTIO
DEBUG_ECMD_PORTIO
  Depends on:
   * Enable (Serial-Line) Debugging (DEBUG)

  There's unfortunately no help available for this item.

ECMD RC5
DEBUG_ECMD_RC5
  Depends on:
   * Enable (Serial-Line) Debugging (DEBUG)

  There's unfortunately no help available for this item.

NET_MAX_FRAME_LENGTH
  Define the Maximum of bytes for the uip buffer

ENC28J60
DEBUG_ENC28J60
  Depends on:
   * Enable (Serial-Line) Debugging (DEBUG)

  There's unfortunately no help available for this item.

Interrupt
DEBUG_INTERRUPT
  Depends on:
   * ENC28J60 (DEBUG_ENC28J60)

  There's unfortunately no help available for this item.

Networking
DEBUG_NET
  Depends on:
   * ENC28J60 (DEBUG_ENC28J60)

  There's unfortunately no help available for this item.

Config
DEBUG_NET_CONFIG
  Depends on:
   * Networking (DEBUG_NET)

  There's unfortunately no help available for this item.

Unknown packets
DEBUG_UNKNOWN_PACKETS
  Depends on:
   * Networking (DEBUG_NET)

  There's unfortunately no help available for this item.

Rev. 4 Workaround
DEBUG_REV4_WORKAROUND
  Depends on:
   * ENC28J60 (DEBUG_ENC28J60)

  There's unfortunately no help available for this item.

File System
DEBUG_FS
  Depends on:
   * Enable (Serial-Line) Debugging (DEBUG)

  There's unfortunately no help available for this item.

Inode Table
DEBUG_FS_INODETABLE
  Depends on:
   * File System (DEBUG_FS)

  There's unfortunately no help available for this item.

Mark
DEBUG_FS_MARK
  Depends on:
   * File System (DEBUG_FS)

  There's unfortunately no help available for this item.

FS20 RF-control
FS20_SUPPORT

  Add support for ELV FS20 protocol.
  For details see http://wiki.lochraster.org/wiki/Etherrape/Zusatzhardware/FS20.

FS20 Receive
DEBUG_FS20_REC
  Depends on:
   * Enable (Serial-Line) Debugging (DEBUG)

  There's unfortunately no help available for this item.
  For details see http://wiki.lochraster.org/wiki/Etherrape/Zusatzhardware/FS20.

FS20 Receive Queue
DEBUG_FS20_REC_QUEUE
  Depends on:
   * FS20 Receive (DEBUG_FS20_REC)

  There's unfortunately no help available for this item.
  For details see http://wiki.lochraster.org/wiki/Etherrape/Zusatzhardware/FS20.

FS20 Receive Verbose
DEBUG_FS20_REC_VERBOSE
  Depends on:
   * FS20 Receive (DEBUG_FS20_REC)

  There's unfortunately no help available for this item.
  For details see http://wiki.lochraster.org/wiki/Etherrape/Zusatzhardware/FS20.

FS20 WS300
DEBUG_FS20_WS300
  Depends on:
   * Enable (Serial-Line) Debugging (DEBUG)

  There's unfortunately no help available for this item.
  For details see http://wiki.lochraster.org/wiki/Etherrape/Zusatzhardware/FS20.

FS20 WS300 Verbose
DEBUG_FS20_WS300_VERBOSE
  Depends on:
   * FS20 WS300 (DEBUG_FS20_WS300)

  There's unfortunately no help available for this item.
  For details see http://wiki.lochraster.org/wiki/Etherrape/Zusatzhardware/FS20.

HD44780
DEBUG_HD44780
  Depends on:
   * Enable (Serial-Line) Debugging (DEBUG)

  There's unfortunately no help available for this item.

HTTPD
DEBUG_HTTPD
  Depends on:
   * Enable (Serial-Line) Debugging (DEBUG)

  There's unfortunately no help available for this item.

RC5
DEBUG_RC5
  Depends on:
   * Enable (Serial-Line) Debugging (DEBUG)

  There's unfortunately no help available for this item.

Sendmail
DEBUG_SENDMAIL
  Depends on:
   * Enable (Serial-Line) Debugging (DEBUG)

  There's unfortunately no help available for this item.

Timer
DEBUG_TIMER
  Depends on:
   * Enable (Serial-Line) Debugging (DEBUG)

  There's unfortunately no help available for this item.

IPv6 support
IPV6_SUPPORT
  Depends on:
   * Networking support (UIP_SUPPORT)

 Enable IPv6 networking instead of IPv4.

Enable IP forwarding
IP_FORWARDING_SUPPORT
  Depends on:
   * Router support (enable several network interfaces!) (ROUTER_SUPPORT)

  Forward IP packets between several interfaces, e.g. from USB to RFM12,
  Ethernet to RFM12, etc.

HC595 output expansion
HC595_SUPPORT
  Depends on:
   * Prompt for experimental code (CONFIG_EXPERIMENTAL)
   * Full-featured I/O abstraction model (Port I/O) (PORTIO_SUPPORT)

  There's unfortunately no help available for this item.

HC165 support
HC165_SUPPORT
  Depends on:
   * Prompt for experimental code (CONFIG_EXPERIMENTAL)
   * Full-featured I/O abstraction model (Port I/O) (PORTIO_SUPPORT)

  There's unfortunately no help available for this item.

Inverse output
HC165_INVERSE_OUTPUT
  Depends on:
   * HC165 support (HC165_SUPPORT)

  There's unfortunately no help available for this item.

PS/2 keyboard
PS2_SUPPORT
  Depends on:
   * Prompt for experimental code (CONFIG_EXPERIMENTAL)

  Support for PS/2 keyboards, currently keystrokes are only logged to
  SYSLOG.  That is, you need to modify the firmware for further use.

PS/2: Use German layout
PS2_GERMAN_LAYOUT
  Depends on:
   * PS/2 keyboard (PS2_SUPPORT)

 Set german keyboard layout.

ADC input
ADC_SUPPORT
  Enable ADC abstraction layer.  This especially enables a further
  ECMD 'adc get' which triggers a ADC conversion for each channel
  and returns the gained values (if ECMD support is enabled).

ADC voltage support
ADC_VOLTAGE_SUPPORT
  Depends on:
   * ADC input (ADC_SUPPORT)

  Enables the direct readout of ADC in volt. A VREF calibration value
  can be set by ECMD and is stored in EEPROM.

FS20 RF-control
FS20_SUPPORT
  Depends on:
   * Prompt for experimental code (CONFIG_EXPERIMENTAL)

  There's unfortunately no help available for this item.

Send RC5 IR-codes
RC5_SUPPORT
  Depends on:
   * Prompt for experimental code (CONFIG_EXPERIMENTAL)

  Add support to send and receive RC5 IR-remote codes.

Usart ecmd interface (RS232)
ECMD_SERIAL_USART_SUPPORT
  Depends on:
   * ECMD support (ECMD_PARSER_SUPPORT)

  Add support for ECMDs received on serial RS232 link.

Usart ecmd RS485 mode
ECMD_SERIAL_USART_RS485_SUPPORT
  Depends on:
   * Usart ecmd interface (RS232) (ECMD_SERIAL_USART_SUPPORT)

  There's unfortunately no help available for this item.

Blinkenlights - MicroControllerUnitFrame
MCUF_SUPPORT
  Depends on:
   * UDP support (UDP_SUPPORT)

  Enables UDP-Blinkenlights-Streams reciever on Port 2323

  Supported proctocols:
    BLP
    EBLP
    MCUF

  For Details see https://wiki.blinkenarea.org/index.php/Protocols

  To use the incomming data, you have to enable
    MCUF usart
  and/or

    BlinkenLightsPro
  or
    LED-Module16x16rg


  Use "MCUF usart" to send Data over USART 0 or 1 for example to a
  Shifter (see https://wiki.blinkenarea.org/index.php/Shifter). If
  you want to use "MCUF usart", you also have to select the USART
  in the field "MCUF usart select".

  Use "BlinkenLightsPro" if you have a BlinkenLedsPro or compatible
  Hardware directly connected to your microcontroller.
  See https://wiki.blinkenarea.org/index.php/BlinkenLEDs for
  Details.

  For "LED-Module16x16rg" and further information on "Blinkenlights
  - MicroControllerUnitFrame" see
  http://www.ethersex.de/tiki-index.php?page=Blinkenlights+MCUF

Readback support
HD44780_READBACK
  Depends on:
   * HD44780 module driver (HD44780_SUPPORT)

  There's unfortunately no help available for this item.

Use Port C (instead of Port A)
HD44780_USE_PORTC
  Depends on:
   * HD44780 module driver (HD44780_SUPPORT)

  There's unfortunately no help available for this item.

YPort Support
YPORT_SUPPORT
  Depends on:
   * TCP support (TCP_SUPPORT)

  Enable TCP-to-RS232 gateway, i.e. an X-Port.
  It's bound to TCP port 7970.

  A really cool possibility to use YPort is socat. With socat you can set up
  a PTY device on your Linux, which you can use as a normal serial interface.

  socat PTY,link=/dev/YPort TCP:192.168.1.5:7970

Cryptographic functionality
CRYPTO_SUPPORT
  Enable cryptographic functionality in Ethersex.  You have to
  choose the ciphers and/or hashes to include from the submenu.

  If you'd like to use OpenVPN consider enabling Cast5 and MD5.

CAST5
CAST5_SUPPORT
  Depends on:
   * Cryptographic functionality (CRYPTO_SUPPORT)

  Enable CAST-5 cipher needed for OpenVPN.

MD5
MD5_SUPPORT
  Depends on:
   * Cryptographic functionality (CRYPTO_SUPPORT)

  Enable MD5-hash for OpenVPN packet authentication.

RFM12 (FSK transmitter) support
RFM12_IP_SUPPORT
  Depends on:
   * Networking support (UIP_SUPPORT)

  RFM12 are cheap 433 MHz FSK-transmitters (i.e. wireless)

  RFM12 are available from Pollin at
  http://www.pollin.de/shop/detail.php?pg=NQ==&a=MDU5OTgxOTk=

  For a step-by-step howto, see
  http://ethersex.de/tiki-index.php?page=Ethersex%3AStepByStep%3ARFM12

RFM12 ARP-Proxy
RFM12_ARP_PROXY
  Depends on:
   * Ethernet (ENC28J60) support (ENC28J60_SUPPORT)
   * RFM12 (FSK transmitter) support (RFM12_IP_SUPPORT)

  There's unfortunately no help available for this item.

RFM12 ASK (Amplitude Shift Keying) Support
RFM12_ASK_SUPPORT
  Depends on:
   * RFM12 (FSK transmitter) support (RFM12_IP_SUPPORT)

  This ASK is very helpful for playing around with radio controlled
  power switches or similar devices.
  Due to the fact that the FM transmitting RFM12 chip is just turned
  on or off, the modulation is ASK.

RFM12 ASK SENDER (Amplitude Shift Keying) Sending Support
RFM12_ASK_SENDER_SUPPORT
  Depends on:
   * RFM12 ASK (Amplitude Shift Keying) Support

  Enables to send commands to at least these power switching devices.
  e.g.
    - Kentai
    - Pollin
    - Tevion
    - ELRO

RFM12 ASK external filter enables external filter Support
RFM12_ASK_EXTERNAL_FILTER_SUPPORT
  Depends on:
   * RFM12 ASK (Amplitude Shift Keying) Support

  External filter enables to listen to the received audio signal
  at PIN4 of the RFM12 device.

IPchair (firewalling)
IPCHAIR_SUPPORT
  Depends on:
   * Prompt for experimental code (CONFIG_EXPERIMENTAL)

  Basic firewalling functionallity, similar to IPtables.

  Configuration in ipchair/userscript.m4

IPchair: Masquerading
IPCHAIR_MASQ
  Depends on:
   * IPchair (firewalling) (IPCHAIR_SUPPORT)

  Simple, quite untested, masquerading code.  You might consider using
  it for USB-to-anywhere dongles ...

  Use with care.

control6 scripts
CONTROL6_SUPPORT
  Depends on:
   * Prompt for experimental code (CONFIG_EXPERIMENTAL)

  6Control is a BASIC-like scripting language which you can use
  to freely program your Ethersex.  It supports threading etc.
  and it's probably far easier to do simple control task with it
  than implementing these in C code.

  See control6/control6.src to get an impression of the language,
  e.g. example code.  There are more examples in the Ethersex wiki
  at http://ethersex.de/index.php/Control6

TCP support
TCP_SUPPORT
  Depends on:
   * Networking support (UIP_SUPPORT)

  There's unfortunately no help available for this item.

UDP support
UDP_SUPPORT
  Depends on:
   * Networking support (UIP_SUPPORT)

  There's unfortunately no help available for this item.

UDP broadcast support
BROADCAST_SUPPORT
  Depends on:
   * UDP support (UDP_SUPPORT)

  There's unfortunately no help available for this item.

ICMP support
ICMP_SUPPORT
  Depends on:
   * Networking support (UIP_SUPPORT)

  There's unfortunately no help available for this item.

BOOTP support
BOOTP_SUPPORT
  Depends on:
   * UDP broadcast support (BROADCAST_SUPPORT)
   * Ethernet (ENC28J60) support (ENC28J60_SUPPORT)
   * IPv4 support (IPV4_SUPPORT)

  IPv4 address autoconfiguration, a la DHCP.

  Most DHCP servers support BOOTP as DHCP's predecessor.
  Mind that in dnsmasq you have to enable 'bootp-dynamic' in the
  configuration file.

Write BOOTP data to EEPROM
BOOTP_TO_EEPROM_SUPPORT
  Depends on:
   * Build a bootloader (BOOTLOADER_SUPPORT)
   * BOOTP support (BOOTP_SUPPORT)

  There's unfortunately no help available for this item.

DNS support
DNS_SUPPORT
  Depends on:
   * UDP support (UDP_SUPPORT)

  Link a simple DNS resolver into the firmware.  It can be used
  either in own program code or by other applications.  For example
  the NTP client is capable of doing so.

SYSLOG support
SYSLOG_SUPPORT
  Depends on:
   * Prompt for experimental code (CONFIG_EXPERIMENTAL)
   * UDP support (UDP_SUPPORT)

  Enable syslog CLIENT support, i.e. allow to log messages to specified
  syslog server.  These messages can be sent straight from the
  C source code using syslog_send... calls or from 6Control scripts.

OpenVPN
OPENVPN_SUPPORT
  Depends on:
   * UDP support (UDP_SUPPORT)

  Enable OpenVPN server.

  It currenly supports only symmetric ciphers (e.g. Cast5).

  For details on configuration see
  http://ethersex.de/tiki-index.php?page=EtherSexNetworkOpenVpn

OpenVPN key
CONF_OPENVPN_KEY

  The encryption key for OpenVPN communication.

  Paste the first line of hex-digits from the OpenVPN key file,
  generated on the host PC.

  For details on configuration see
  http://ethersex.de/tiki-index.php?page=EtherSexNetworkOpenVpn

OpenVPN HMAC key
CONF_OPENVPN_HMAC_KEY

  The authentication key for OpenVPN communication.

  Paste the fifth line of hex-digits from the OpenVPN key file,
  generated on the host PC.

  For details on configuration see
  http://ethersex.de/tiki-index.php?page=EtherSexNetworkOpenVpn

OpenVPN Port
CONF_OPENVPN_PORT

  The UDP port number used by OpenVPN (local and remote). 

RFM12 raw
RFM12_RAW_SUPPORT
  Depends on:
   * Prompt for experimental code (CONFIG_EXPERIMENTAL)
   * RFM12 (FSK transmitter) support (RFM12_IP_SUPPORT)
   * Router support (enable several network interfaces!) (ROUTER_SUPPORT)

  Forward raw data (sent to UDP port 16962, i.e. 0x4242) to RFM12.

  Every packet received on RFM12 is passed back to the sender of the UDP
  packet, for about half a second after reception of the initial UDP packet.

ZBUS raw
ZBUS_RAW_SUPPORT
  Depends on:
   * Prompt for experimental code (CONFIG_EXPERIMENTAL)
   * ZBus Support (ZBUS_SUPPORT)
   * Router support (enable several network interfaces!) (ROUTER_SUPPORT)

  Forward raw data (sent to UDP port 16963, i.e. 0x4243) to ZBUS.

  Every packet received on ZBus is passed back to the sender of the UDP
  packet, for about half a second after reception of the initial UDP packet.

USB (Softwarestack) Support (EXPERIMENTAL)
USB_SUPPORT
  Depends on:
   * Prompt for experimental code (CONFIG_EXPERIMENTAL)

  Support for USB functions. see http://ethersex.de/index.php/USB
  for details

USBnet
USB_NET_SUPPORT
  Depends on:
   * USB (Softwarestack) Support (EXPERIMENTAL) (USB_SUPPORT)
   * Networking support (UIP_SUPPORT)

  IP-Networking over USB.  It doesn't use kernel-driven CDC-subset
  because of too high controller load.

  You need to use the userspace-space client available
  in contrib/usb_net

  See also http://ethersex.de/index.php/USB#usbnet

USBnet ARP-Proxy
USB_ARP_PROXY
  Depends on:
   * Ethernet (ENC28J60) support (ENC28J60_SUPPORT)

  There's unfortunately no help available for this item.

System clock support
CLOCK_SUPPORT
  Enable system clock.

  A detailed step-by-step guide is available at
  http://ethersex.de/index.php/Am_Puls_der_Zeit

Use 32 kHz crystal to tick the clock
CLOCK_CRYSTAL_SUPPORT
  Depends on:
   * System clock support (CLOCK_SUPPORT)

  Tick the system clock through a clock-crystal connected to TOSC1 and TOSC2,
  instead of the internal oscillator.

Synchronize using DCF77 signal
DCF77_SUPPORT
  Depends on:
   * Use 32 kHz crystal to tick the clock (CLOCK_CRYSTAL_SUPPORT)

  Use the DCF77-signal as a clock source to synchronize to.
  Consider this as alpha-code for the moment :-)

Synchronize using NTP protocol
NTP_SUPPORT
  Depends on:
   * System clock support (CLOCK_SUPPORT)
   * UDP support (UDP_SUPPORT)

  Synchronize the system clock via NTP.

NTP Fully Qualified NTP-Server Name
NTP_SERVER
 Enter the FQDN of your NTP-Server right here.  The server name depends on
 IPv4/IPv6.

NTP Server IP Address
NTP_SERVER_IP
 This IP depends on your IPv4 or IPv6 selection and provides
 to set the correct NTP-Server IP Address for your network.
 Useful during disabled DNS operations.

NTP Server Port Number
NTP_PORT
 The Port Number for your NTP-Server
  Default is 123

NTP query interval (seconds)
NTP_QUERY_INTERVAL
 The NTP query interval is the amount of time in seconds
 between NTP query messages are sent to the NTP server.
   The default value is 1800 seconds.
   The minimum value is 60 seconds.

Cron daemon
CRON_SUPPORT
  Depends on:
   * System clock support (CLOCK_SUPPORT)

  Enable cron-alike service. Cronjobs can be added programmatically
  or by other module's ecmd commands and removed via the ecmd command
  "cron rm".  A list of all active jobs can be requested via "cron list".

  Syntax for the cron ecmd commands:
  cron add MIN HOUR DAY MONTH DOW ECMD : add a cron job
  cron rm [POSITION} (where POSITION is in 0..N-1) : remove all/selected job
  cron list : list all jobs
  cron utc POSITION [STATE] : show/set flag to use UTC time for a job

  To add a stella cron job to, for example, fade up all lights at 6pm,
  compile in stella support and use the stella ecmd command "stella cron"

Use UTC instead of LOCALTIME
CRON_DEFAULT_UTC
  Depends on:
   * Cron daemon (CRON_SUPPORT)

  Create conjobs with UTC flag set by default.

Test entries
CRON_SUPPORT_TEST
  Depends on:
   * Cron daemon (CRON_SUPPORT)

  Create some test jobs at system startup (for debuging).

Store Cron jobs in VFS
CRON_VFS_SUPPORT
  Depends on:
   * Cron daemon (CRON_SUPPORT)
   * VFS support (VFS_SUPPORT)
   * !NOT! Store Cron jobs in EEPROM (CRON_EEPROM_SUPPORT)

  Store cron jobs as file on VFS storage like SD card.

  Syntax for the corresponding ecmd commands:
  cron persistent POSITION [STATE] : show/set persistence flag for a job
  cron save : write all persistent jobs to file

Store Cron jobs in EEPROM
CRON_EEPROM_SUPPORT
  Depends on:
   * Cron daemon (CRON_SUPPORT)
   * !NOT! Store Cron jobs in VFS (CRON_VFS_SUPPORT)

  Store cron jobs as file in EEPROM.

  Syntax for the corresponding ecmd commands:
  cron persistent POSITION [STATE] : show/set persistence flag for a job
  cron save : write all persistent jobs to EEPROM

Cron EEPROM size
CRON_EEPROM_SIZE
  Depends on:
   * Store Cron jobs in EEPROM (CRON_EEPROM_SUPPORT)

  Size of EEPROM reserved for crontab storage.

Anacon Support
CRON_ANACRON_SUPPORT
  Depends on:
   * Cron daemon (CRON_SUPPORT)

  If system is booted (with an RTC attached) or an time gap is detected
  (i.e. by an NTP adjustment) all missed jobs are executed, if marked as
  anacron job. The maximum time span is configured by CRON_ANACRON_MAXAGE.
  This function is usefull for jobs that set internal states (for example
  the target temperature of a heating control dependend on the daytime).

  Syntax for the corresponding ecmd commands:
  cron anacron POSITION [STATE] : show/set anacron flag for a job

Anacron max age in secs
CRON_ANACRON_MAXAGE
  Depends on:
   * Anacon Support (CRON_ANACRON_SUPPORT)

  Maximum time span covered by CRON_ANACRON_SUPPORT in secs. Default is
  86400 secs (one day).

NTP daemon
NTPD_SUPPORT
  Depends on:
   * System clock support (CLOCK_SUPPORT)
   * UDP support (UDP_SUPPORT)

  Enable NTP server.

Working hour meter
WHM_SUPPORT
  Depends on:
   * System clock support (CLOCK_SUPPORT)

  Calculate system uptime, adds further ECMD 'whm'.

TFTP support
TFTP_SUPPORT
  Depends on:
   * UDP support (UDP_SUPPORT)

  Enable built-in TFTP server.

  If configured with BOOTLOADER-support uploaded data is stored to
  flash memory.

  For Ethersex-based application firmware data can be uploaded/downloaded
  to/from the virtual file system (i.e. dataflash, SD-cards, etc.)

TFTP-o-matic
TFTPOMATIC_SUPPORT
  Depends on:
   * TFTP support (TFTP_SUPPORT)

  There's unfortunately no help available for this item.

MDNS service announcement (Avahi)
MDNS_SD_SUPPORT
  Depends on:
   * UDP support (UDP_SUPPORT)

  Multi-cast DNS (well-known as "Avahi") support.

  If you enable this option, the firmware will announce availibilty of
  the configured services in the local network using Avahi.

Stella: Multichannel PWM
STELLA_SUPPORT
  Depends on:

  Generates up to eight independant PWM signals e.g. to control
  LEDs. Can be used as moodlight. Is controlled through the
  stella UDP protocol, ecmd commands, cron jobs or via "random"
  generated channel values.
  Use StellaControl (see wiki) for a handy gui to control stella.

Low Interrupt Priority
STELLA_LOW_PRIORITY

  When acitve the timer interrupt used for Stella can be interrupted.
  This allows Stella to be used in parallel with V-USB or other components
  needing low interrupt latency. 
  The downside is that the Stella controlled lights may flicker when the
  interrupt rate is high.

UDP Echo
UDP_ECHO_NET_SUPPORT
  Depends on:
   * UDP support (UDP_SUPPORT)

  There's unfortunately no help available for this item.

Update DNS records at dyn.metafnord.de
DYNDNS_SUPPORT
  Depends on:
   * Networking support (UIP_SUPPORT)

  Simple UDP echo, i.e. simply sends back what it received on
  UDP port 7.

Watch IO changes (and react)
WATCHCAT_SUPPORT
  Depends on:
   * Send ECMD messages (ECMD_SENDER_SUPPORT)
   * Full-featured I/O abstraction model (Port I/O) (PORTIO_SUPPORT)

  Watch I/O lines for activity, i.e. rising or falling edge.
  As a result of such a change a ECMD can be emitted to another host.

  For example you can configure a ECMD to be sent to another host if
  there is a falling edge on PA1.

Simple Network Managment Protocol support (snmp)
SNMP_SUPPORT
  Depends on:
   * UDP support (UDP_SUPPORT)
   * Prompt for experimental code (CONFIG_EXPERIMENTAL)

  Make ADC, Hostname and Uptime available through SNMP.

  Set default values for DESCRIPTION, LOCATION, CONTACT and COMMUNITY STRING.

SNMP Description
SNMP_VALUE_DESCRIPTION
  Description of the system.

SNMP Location
SNMP_VALUE_LOCATION
  Location of the system.

SNMP Contact
SNMP_VALUE_CONTACT
  Administrative contact.

SNMP Community String
SNMP_COMMUNITY_STRING
  Community string used for read requests.

Sendmail support (smtp)
SENDMAIL_SUPPORT
  Depends on:
   * TCP support (TCP_SUPPORT)
   * Prompt for experimental code (CONFIG_EXPERIMENTAL)

  Sample code to send emails on custom events (currently start-up only).

SMTP Auth Support
SENDMAIL_AUTH_SUPPORT
  Depends on:
   * Sendmail support (smtp) (SENDMAIL_SUPPORT)

  Support for SMTP authentication.

HTTP Server
HTTPD_SUPPORT
  Depends on:
   * TCP support (TCP_SUPPORT)

  Enable HTTP server.

Basic Authentication
HTTPD_AUTH_SUPPORT
  Depends on:
   * HTTP Server (HTTPD_SUPPORT)

  Enable 'basic'-Authentication for HTTP server.

Modbus Support
MODBUS_SUPPORT
  Depends on:

  Modbus is a standardized bus, see http://modbus.org/ for details.

  Enable this if you'd like to enable a TCP(port 502)-to-Modbus(RS485) gateway.

KTY Calculation Support
KTY_SUPPORT
  Depends on:
   * ADC input (ADC_SUPPORT)

  Add support for KTY temperature sensors, connected to ADC pins.
  This results in a further ecmd 'kty get 0', 'kty get 1', etc.

  For hardware layout and further howto, look at
  http://ethersex.de/tiki-index.php?page=KtyTemperatur

Ethernet (ENC28J60) support
ENC28J60_SUPPORT
  Depends on:
   * Networking support (UIP_SUPPORT)

 If your hardware uses the ENC28J60 IC and you want network functions, just
 answer 'y' and got forther with more configuration.

Static IPv6 configuration
IPV6_STATIC_SUPPORT
  Depends on:
   * IPv6 support (IPV6_SUPPORT)

  There's unfortunately no help available for this item.

I2C Atmel dataflash
DATAFLASH_SUPPORT
  Depends on:
   * Prompt for experimental code (CONFIG_EXPERIMENTAL)

  Add code to support the dataflash found on Etherrape original hardware.

ZBus Support
ZBUS_SUPPORT
  Depends on:
   * Networking support (UIP_SUPPORT)

  IP link over RS485

  Typical/default baudrate 19200.  Distances of several hundred metres possible
  without problems.  ZBUS/RS485 needs two wires for communication.

  32 stations possible on one bus.

  The ZBUS protocol is our own development, its no official standard.
  For details on ZBus see http://dokucode.de/tiki-index.php?page=ZBusInterface

ZBUS ARP-Proxy
ZBUS_ARP_PROXY
  Depends on:
   * Ethernet (ENC28J60) support (ENC28J60_SUPPORT)
   * ZBus Support (ZBUS_SUPPORT)

  There's unfortunately no help available for this item.

TCP/Telnet interface
ECMD_TCP_SUPPORT
  Depends on:
   * ECMD support (ECMD_PARSER_SUPPORT)
   * TCP support (TCP_SUPPORT)

  Add TCP Telnet like ECMD support.
  See http://ethersex.de/index.php/ECMD for help.
  See also http://ethersex.de/index.php/ECMD_Protocols#ECMD_via_TCP

UDP interface
ECMD_UDP_SUPPORT
  Depends on:
   * ECMD support (ECMD_PARSER_SUPPORT)
   * Prompt for experimental code (CONFIG_EXPERIMENTAL)
   * UDP support (UDP_SUPPORT)

  Add UDP ECMD support.
  See http://ethersex.de/index.php/ECMD for help.
  See also http://ethersex.de/index.php/ECMD_Protocols#ECMD_via_UDP

I2C interface
ECMD_SERIAL_I2C_SUPPORT
  Depends on:
   * ECMD support (ECMD_PARSER_SUPPORT)
   * Prompt for experimental code (CONFIG_EXPERIMENTAL)

  Add ECMD Support via TWI or I2C Interface.
  See http://ethersex.de/index.php/ECMD for help.

USB interface
ECMD_USB_SUPPORT
  Depends on:
   * ECMD support (ECMD_PARSER_SUPPORT)
   * Prompt for experimental code (CONFIG_EXPERIMENTAL)
   * USB (Softwarestack) Support (EXPERIMENTAL) (USB_SUPPORT)

  Enable ECMD via USB Interface
  You should set
  "Network  ---> USB (Softwarestack) Support  ---> USB Device Type"
  to "other".
  See http://ethersex.de/index.php/ECMD for help.
  See also http://ethersex.de/index.php/ECMD_Protocols#ECMD_via_USB and
  http://ethersex.de/index.php/USB#ECMD_via_USB

Send ECMD messages
ECMD_SENDER_SUPPORT
  Depends on:
   * TCP support (TCP_SUPPORT)

  Add code to send ECMDs to other hosts (e.g. Etherrape/-sex compatible
  hardware, PCs, etc.).

  This is especially useful with the option 'Watch IO changes'.

Onewire support
ONEWIRE_SUPPORT
  Add support for Dallas 1-wire.

Onewire device detection support
ONEWIRE_DETECT_SUPPORT
  Add support for automatic 1-wire device detection, i.e. scan
  bus for attached devices.

Onewire DS2502 (eeprom) support
ONEWIRE_DS2502_SUPPORT
  Support DS2502 1-wire EEPROMs.

Named and logic state I/O
NAMED_PIN_SUPPORT
  Enable Named-Pin support, i.e. hardware-pin abstraction.

  This way you can assign a human-readable name to a physical pin.  This
  can be used together with ecmd, e.g.

    pin get NAME                -- to read NAME
    pin set NAME STATUS         -- to set the pin NAME to STATUS (on/off)
    pin toggle NAME             -- to toggle the pin NAME

  The Configuration files must be located in pinning/named_pin to make them
  selectable.

MCUF usart
MCUF_SERIAL_SUPPORT
  Depends on:
   * Blinkenlights - MicroControllerUnitFrame (MCUF_SUPPORT)

  Converts and sends incomming UDP-Blinkenlights-Streams to the
  selected USART 0 or 1 for example to a Shifter
  (see https://wiki.blinkenarea.org/index.php/Shifter). You have
  to select the USART in the field "MCUF usart select".

Workaround for MCUF-UDP-Packets with wrong max-value
MCUF_SERIAL_WORKAROUND_FOR_BAD_MCUF_UDP_PACKETS
  Depends on:
   * Blinkenlights - MicroControllerUnitFrame (MCUF_SUPPORT)

  Enable this to scan packet to determine maxvalue (workaround for
  some stupid programms that don't send eblp according to
  https://wiki.blinkenarea.org/index.php/ExtendedBlinkenlightsProtocol
  but use 1 as maxvaule instead of 255)

MCUF serial screen width
MCUF_SERIAL_SCREEN_WIDTH

  Configures screen-size for outgoing mcuf-packets over uart.

  Use e.g. 18x8 for BlinkenLightsPro via Shifter, 16x16 for Borg16, ...

MCUF serial screen height
MCUF_SERIAL_SCREEN_HEIGHT

  Configures screen-size for outgoing mcuf-packets over uart.

  Use e.g. 18x8 for BlinkenLightsPro via Shifter, 16x16 for Borg16, ...

VFS (Virtual File System) support
VFS_SUPPORT
  Depends on:
   * Prompt for experimental code (CONFIG_EXPERIMENTAL)

  Enable the virtual file system abstraction layer.

  The VFS combines several physical data sources (e.g. SD reader and dataflash)
  to one abstract source exposed to the HTTP server, TFTP, etc.

  To make it short: say 'yes' if you want to serve files via HTTP.

Dataflash: Filesystem Access
VFS_DF_SUPPORT
  Depends on:
   * VFS (Virtual File System) support (VFS_SUPPORT)
   * SPI Atmel dataflash (DATAFLASH_SUPPORT)

  Link the dataflash to VFS.

VFS File Inlining
VFS_INLINE_SUPPORT
  Depends on:
   * VFS (Virtual File System) support (VFS_SUPPORT)

  Make files attached to the end of the firmware available to the VFS.

  The make system automatically attaches all files stored below vfs/embed/
  to the firmware.

SD/MMC-Card Access
VFS_SD_SUPPORT
  Depends on:
   * VFS (Virtual File System) support (VFS_SUPPORT)
   * MMC/SD card reader (SD_READER_SUPPORT)

  Link the SD reader to VFS.

  more details at http://ethersex.de/index.php/SD-Karte

Disable IP-Configuration
DISABLE_IPCONF_SUPPORT
  Depends on:
   * Networking support (UIP_SUPPORT)
   * ECMD support (ECMD_PARSER_SUPPORT)

  Disable the ecmd's to set ip, gw, netmask and mac

Disable remote reboot
DISABLE_REBOOT_SUPPORT
  Depends on:
   * Networking support (UIP_SUPPORT)
   * ECMD support (ECMD_PARSER_SUPPORT)

  Disable the commands to reboot the ethersex from remote (reset, wdreset and bootloader)

IP Statistics
IPSTATS_SUPPORT
  Depends on:
   * Networking support (UIP_SUPPORT)
   * ECMD support (ECMD_PARSER_SUPPORT)

  Collect and print out network statistic.

Memory usage information (free)
FREE_SUPPORT
  Depends on:
   * ECMD support (ECMD_PARSER_SUPPORT)

  Print out memory usage.

IPv6
DEBUG_NET_IP6
  Depends on:
   * Enable (Serial-Line) Debugging (DEBUG)

  There's unfortunately no help available for this item.

OpenVPN
DEBUG_OPENVPN
  Depends on:
   * Enable (Serial-Line) Debugging (DEBUG)

  There's unfortunately no help available for this item.

Router
DEBUG_ROUTER
  Depends on:
   * Enable (Serial-Line) Debugging (DEBUG)

  There's unfortunately no help available for this item.

uIP
DEBUG_UIP
  Depends on:
   * Enable (Serial-Line) Debugging (DEBUG)

  There's unfortunately no help available for this item.

SD-Reader
DEBUG_SD_READER
  Depends on:
   * Enable (Serial-Line) Debugging (DEBUG)

  There's unfortunately no help available for this item.

MMC/SD card reader
SD_READER_SUPPORT
  Depends on:
   * Prompt for experimental code (CONFIG_EXPERIMENTAL)

  Add support to access SD memory cards (read and write) with
  FAT or FAT32 file system.

  The files can be accessed via the 'Virtual File System',
  and as a result through HTTP (read only) or TFTP (read/write).

Jabber client (EXPERIMENTAL)
JABBER_SUPPORT
  Depends on:
   * TCP support (TCP_SUPPORT)
   * Prompt for experimental code (CONFIG_EXPERIMENTAL)

  Enable Jabber client.

Server IP
CONF_JABBER_IP

  The IP of the jabber server you would like your Ethersex to
  connect to.

Server Hostname
CONF_JABBER_HOSTNAME

  The Hostname of the Jabber server you would like to connect
  to.  This has to be the fully qualified domain name of the
  server specified by the IP above (otherwise the server probably
  will reject your connections).

Username
CONF_JABBER_USERNAME

  The username which shall be used to authenticate to the
  Jabber server.

Password
CONF_JABBER_PASSWORD

  The password associated with the specified username.

Target Buddy Name
CONF_JABBER_BUDDY

  The Jabber-ID of the one to whom the start-up message as
  well as messages emitted by 6Control scripts shall be
  sent to.

Alias Command Names
ALIASCMD_SUPPORT
  Depends on:
   * ECMD (Ethersex Command) support (ECMD_PARSER_SUPPORT)
   * Prompt for experimental code (CONFIG_EXPERIMENTAL)

  Define aliases for your ecmds. Aliases are expanded if $ ist the first
  character of your emcd. Example:

  `$i' -> `show ip'

MCUF output
MCUF_OUTPUT_SUPPORT
  Depends on:
   * Blinkenlights - MicroControllerUnitFrame (MCUF_SUPPORT)

  Use "BlinkenLightsPro" if you have a BlinkenLedsPro or compatible
  Hardware directly connected to your microcontroller.
  See https://wiki.blinkenarea.org/index.php/BlinkenLEDs for
  Details.

  Use "LED-Module16x16rg" for Toshiba tlmm501b2 or compatible
  Hardware.

  Use add-hardwarebrocken.sh to configure pinning.

  See also
  http://www.ethersex.de/tiki-index.php?page=Blinkenlights+MCUF

MCUF screen width
MCUF_OUTPUT_SCREEN_WIDTH
  Depends on:
   * MCUF usart

  MCUF screen width * MCUF screen height must be smaller than 256.

MCUF screen height
MCUF_OUTPUT_SCREEN_HEIGHT
  Depends on:
   * MCUF usart

  MCUF screen width * MCUF screen height must be smaller than 256.

MCUF Scrolltext
MCUF_SCROLLTEXT_SUPPORT
  Depends on:
   * Blinkenlights - MicroControllerUnitFrame (MCUF_SUPPORT)

  Enables startup-message and ecmd "mcuf showstring [YOUR STRING]".
  Max length of [YOUR STRING] is 31 chars.

MCUF Clock
MCUF_CLOCK_SUPPORT
  Depends on:
   * Blinkenlights - MicroControllerUnitFrame (MCUF_SUPPORT)
   * System clock support (CLOCK_SUPPORT)

  Display current date and time using ecmd "mcuf showclock".

  "mcuf showclock 0" (default) displays date and time using
  scrolltext.
  "mcuf showclock 1" displays only time without scrolling with
  blinking dots in the middle.
  "mcuf showclock 2" displays the time without the dots.

  If "Cron daemon" is also enabled, the time will be displayed
  as long as no other data for the display is avail (e.g. from
  mcuf-udp or ecmd "mcuf showstring").

Inline the .config
VFS_CONFIG_INLINE_SUPPORT
  Depends on:
   * VFS File Inlining (VFS_INLINE_SUPPORT)

 Includes the .config file during compile into flash.
 Very useful for debugging or review of compile settings.

 Access via http://ethersexip/conf

Type of microcontroller
MCU
 Select the right type of microcontroller used in circuit board.
 e.g. atmega32 or atmega644

ATMEGA32 microcontroller
atmega32
 ATmega32 and ATmega32L


Clock speed of microcontroller
FREQ
 This has to be set to the same value as the crystal used in circuit board.
 eg. 16000000 or 14745600

Build a bootloader
BOOTLOADER_SUPPORT

 enable ethersex TFTP bootloader support

 Depends on TFTP to upload new firmware and the chip,
 is only possible to use on chips with 64k or 128k of flash

 This Bootloader Need 4096 Words (8k Bytes) Flash on the end of the chip

 This is Only a Bootloader, not a normaly image

Add CRC Checksum
CRC_PAD_SUPPORT

  current implementation conflicts with VFS_INLINE_SUPPORT.

  Appends a CRC16 checksum at the end of the regular flash. This can then
  be used e.g. by a bootloader to check the integrity of the flash memory.

  If you use a bootloader, activate BOOTLOADER_JUMP and set the correct
  BOOTLOADER_SIZE.

CRC verification via ECMD
CRC_VERIFY_SUPPORT

  Depends on CRC_PAD_SUPPORT.

  Allows to verify the crc checksum of the currently running flash via ECMD.
  Mainly targeted at debugging the CRC_PAD_SUPPORT function.

device is self powered
USB_CFG_IS_SELF_POWERED

  USB device has its on power supply, if yes check this box.

USB bus power consumption
USB_CFG_MAX_BUS_POWER

  Enter the maximal miliampere value the device needs by USB-Bus.
  e.g. 50 (mA)

Hostname
CONF_HOSTNAME

  Enter a hostname for your device. This value is used e.g. by SNMP

Network Gateway IP
CONF_ETHERRAPE_GATEWAY

  Enter the default gateway IP for your network


I2C Detection Support
I2C_DETECT_SUPPORT
  Depends on:
   * I2C Master Support (EXPERIMENTAL) (I2C_MASTER_SUPPORT)
   * Prompt for experimental code (CONFIG_EXPERIMENTAL)

  enables automatic i2c bus IC detection, used by ecmd command "i2c detect"
  and other.

I2C EEPROM (24cxx) Support
I2C_24CXX_SUPPORT
  Depends on:
   * I2C Master Support (EXPERIMENTAL) (I2C_MASTER_SUPPORT)
   * Prompt for experimental code (CONFIG_EXPERIMENTAL)

  I2C EEPROM Support e.g M24C32, M24C64


I2C LM75 temperature sensors
I2C_LM75_SUPPORT
  Depends on:
   * I2C Master Support (EXPERIMENTAL) (I2C_MASTER_SUPPORT)
   * Prompt for experimental code (CONFIG_EXPERIMENTAL)

  Digital Temperatur Sensor and Thermal Watchdog IC LM75 Support

I2C PCA9531 8-bit LED dimmer
I2C_PCA9531_SUPPORT
  Depends on:
   * I2C Master Support (EXPERIMENTAL) (I2C_MASTER_SUPPORT)
   * Prompt for experimental code (CONFIG_EXPERIMENTAL)

  PCA9531 - 8-bit I2C LED dimmer Support for I2C-bus

I2C PCF8574X Port extention
I2C_PCF8574X_SUPPORT
  Depends on:
   * I2C Master Support (EXPERIMENTAL) (I2C_MASTER_SUPPORT)
   * Prompt for experimental code (CONFIG_EXPERIMENTAL)

  PCF8574 and PCF8574A Remote 8-bit I/O expander for I2C-bus

Pin A0 on Vcc
I2C_PCF8583_SUPPORT
  Depends on:
   * I2C Master Support (EXPERIMENTAL) (I2C_MASTER_SUPPORT)
   * Prompt for experimental code (CONFIG_EXPERIMENTAL)

  PCF8583 realtime clock for I2C-bus

Pin A0 on Vcc
I2C_PCF8583_A0_VCC
  PCF8583 address selection

Sync system clock
I2C_PCF8583_SYNC
  Keep the system time in sync with the chip by adjusting
  the tick counter in the middle of a second. This will
  prevent flapping of the second.

Sync period in sec
I2C_PCF8583_SYNC_PERIOD
  Sync system time every n seconds

I2C BMP085 barometric pressure sensor
I2C_BMP085_SUPPORT

  Allows to read out absolute pressure and temperature from
  Bosch BMP085 and BMP180 barometric pressure sensors.

BMP085 advanced barometric calculations
I2C_BMP085_BAROCALC_SUPPORT

  Include calculation of height and pressure at NN based on the
  international barometric formula. Requires floating point
  calculations, don't enable this on systems with thight flash.

BMP085 Pressure Oversampling
I2C_BMP085_OVERSAMPLING

  The BMP085 includes a mode to automatically take multiple measurements
  and average them to increase resolution. This is the oss or osrs
  parameter found in the datasheet.

Edit list of allowed ecmd buddies
JABBER_KNOWN_BUDDIES

  To protect your jabber ecmd interface from the evil empire.
  Only buddies, which are listed in jabber/known_buddies.src are allowed
  to execute ecmds. If the file is empty everybody can execute commands.

  Format: every line one jabber id

PWM Generator
PWM_SUPPORT
  Depends on:
   * Prompt for experimental code (CONFIG_EXPERIMENTAL)

  Uses the integrated timer to generate PWM and CTC waveforms.

PWM Wave
PWM_WAV_SUPPORT
  Depends on:
   * PWM Generator (PWM_SUPPORT)
   * Prompt for experimental code (CONFIG_EXPERIMENTAL)

 Wave output support (8kHz mono output)
 Just replace pwm/ethersex.wav with your own 8-Bit, PCM,
 mono, 8000Hz .wav file.

PWM Melody
PWM_MELODY_SUPPORT
  Depends on:
   * PWM Generator (PWM_SUPPORT)
   * Prompt for experimental code (CONFIG_EXPERIMENTAL)

  enables support for tunes and duration, which saves much
  more memory than wave output.

  Defined in pwm/pwm.c "entchen" with tune and duration.

Generate random MAC address
RANDOM_MAC

  Press Enter here and a new MAC address is generated

Camera support (EXPERIMENTAL)
CAMERA_SUPPORT
  Depends on:

  Enables generic camera hardware support.

DC3840 Serial camera
DC3840_SUPPORT
  Depends on:
   * Camera support (EXPERIMENTAL) (CAMERA_SUPPORT)

  Serial Philips DC3840 Support

Use high compression
DC3840_HIGH_COMPRESSION

  Enables the high compression feature of the cam.

Black/White mode
DC3840_BLACK_WHITE

  If you want your pictures just to use black and white
  select this option.

DC3840 Camera
VFS_DC3840_SUPPORT
  Depends on:
   * DC3840 Serial camera (DC3840_SUPPORT)

  Select this to enable the vfs camera features.

  more details at http://ethersex.de/index.php/Dc3840_camera

Stella polling (unicast response)
STELLA_RESPONSE
  Depends on:

  Allows stella to propagate its current channel values via the stella protocol. Explained in more
  detail at the ethersex wiki.

Stella polling (broadcast response)
STELLA_RESPONSE_BROADCAST

  Send one command byte (STELLA_BROADCAST_RESPONSE) to make stella propagate all current channel values via UDP
  broadcast. The datagram is 9 bytes long. The first is always the identifier 'S', the other bytes consist of the
  brightness values from channel 0 to 7.

Acknowledge packets
STELLA_RESPONSE_ACK
  Depends on:

  Stella will acknowledge every command you send to it. This is not recommend if you send many commands in
  a short time, because the response always contains the whole original message and increases ethernet traffic
  and processor load dramaticly.
  Caution: UDP is an unreliable service. It is not guaranteed that the acknowledge packet find the way back
  to your client. It is also possible that the packet arrive out of order or is a duplicate from prior sessions.

Stella Lights
DEBUG_STELLA
  Depends on:
   * Enable (Serial-Line) Debugging (DEBUG)

  Inform you about arriving stella packets, processed packets and if stella as a result send a response

EEPROM saving and loading channel values. EXPERIMENTAL
STELLA_EEPROM
  Depends on:
   * Prompt for experimental code (CONFIG_EXPERIMENTAL)

  With additional commands (STELLA_SAVE_TO_EEPROM, STELLA_LOAD_FROM_EEPROM) you can save to eeprom and load
  channel values from eeprom.

Use eeprom values on device boot
STELLA_EEPROM_BOOT
  Depends on:

  Use channel values from eeprom on the device boot process.

Fade in with default fade function
STELLA_EEPROM_BOOT_FADE
  Depends on:

  If you do not activate this option, the values from eeprom on device boot are applied instantly.
  If you want your device to fade to those color values you can activate this option.

Cron test entries
CRON_SUPPORT_TEST
  Depends on:
   * Cron daemon (CRON_SUPPORT)

  Add test cronjobs. They will debug out every minute, every two hours and every 51th minute
  if you compile-in serial debug out or syslog features.

MCUF Module in Cron
MCUF_MODUL_CRON_SUPPORT
  Depends on:
   * Blinkenlights - MicroControllerUnitFrame (MCUF_SUPPORT)
   * Cron static daemon (CRON_STATIC_SUPPORT)

  Set mode for modul call in cron.

  * random   - selects randomly one module and plays until its end
  * sequence - starts at each cron call one module after the other


MCUF Module Display Mode
MCUF_MODUL_DISPLAY_MODE_SUPPORT
  Depends on:
   * Blinkenlights - MicroControllerUnitFrame (MCUF_SUPPORT)
   * ECMD (Ethersex Command) support (ECMD_PARSER_SUPPORT)

  Set default call mode to start any modul for ECMD.

  Possible choice:
  * manual   - enter the modul number
  * random   - start a random module
  * sequence - start the next module




MCUF Module Borg-16
MCUF_MODUL_BORG16_SUPPORT
  Depends on:
   * Blinkenlights - MicroControllerUnitFrame (MCUF_SUPPORT)

  Modules made originaly for http://www.das-labor.org/wiki/Borg16 hardware.

MCUF Image
MCUF_IMAGE_SUPPORT
  Depends on:
   * MCUF Module (MCUF_MODUL_SUPPORT)

  Display an image stored in /mcuf/image/image.h

MCUF Xoni Study1
MCUF_MODUL_BORG16_XONI_STUDY_SUPPORT
  Depends on:
   * MCUF Module Borg-16 (MCUF_MODUL_BORG16_SUPPORT)

  A short snake runs up and down every line of the display for several times.

Game Input
GAME_INPUT_SUPPORT
  Depends on:
   * Prompt for experimental code (CONFIG_EXPERIMENTAL)

  Placeholder for game input hardware such as

  * digital Joystick (start up placeholder)

  (not yet implemented)
  * PS/2 Keyboard
  * ECMD
  * RFM12
  * RFM12-ASK
  * IRDA
  * Input Pins

MCUF Snake Interactive
MCUF_MODUL_BORG16_SNAKE_INTERACTIVE_SUPPORT
  Depends on:
   * MCUF Module Borg-16 (MCUF_MODUL_BORG16_SUPPORT)
   * Game Input (GAME_INPUT_SUPPORT)

  Interactive edition of snake or tron

MCUF Snake
MCUF_MODUL_BORG16_SNAKE_SUPPORT
  Depends on:
   * MCUF Module Borg-16 (MCUF_MODUL_BORG16_SUPPORT)

  The Computer plays Snake against itself.

MCUF Tetris
MCUF_MODUL_BORG16_TETRIS_SUPPORT
  Depends on:
   * MCUF Module Borg-16 (MCUF_MODUL_BORG16_SUPPORT)
   * Game Input (GAME_INPUT_SUPPORT)

 Interactive Tetris clone.

MCUF Space Invaders
MCUF_MODUL_BORG16_INVADERS_SUPPORT
  Depends on:
   * MCUF Module Borg-16 (MCUF_MODUL_BORG16_SUPPORT)
   * Game Input (GAME_INPUT_SUPPORT)

 Interactive Space Invaders Clone

Digital Joystick
JOYSTICK_DIGITAL_SUPPORT
  Depends on:
   * Game Input (GAME_INPUT_SUPPORT)
   * Prompt for experimental code (CONFIG_EXPERIMENTAL)

 Support for standard (old style) digital Joysticks a la
 Competition Pro (http://de.wikipedia.org/wiki/Competition_Pro)


MCUF Chess
MCUF_CHESS_SUPPORT
  Depends on:
   * MCUF Module (MCUF_MODUL_SUPPORT)

  Example module to display some chess like screen

MCUF Box
MCUF_BOX_SUPPORT
  Depends on:
   * MCUF Module (MCUF_MODUL_SUPPORT)

  Example to display a box.

MCUF Clean
MCUF_CLEAN_SUPPORT
  Depends on:
   * MCUF Module (MCUF_MODUL_SUPPORT)

  Example module to clean the screen

MCUF Spiral
MCUF_SPIRAL_SUPPORT
  Depends on:
   * MCUF Module (MCUF_MODUL_SUPPORT)

  Example of multi color/bright spiral movement screen

MCUF Matrix
MCUF_MODUL_BORG16_MATRIX_SUPPORT
  Depends on:
   * MCUF Module Borg-16 (MCUF_MODUL_BORG16_SUPPORT)

  The famous matrix screensaver

MCUF Fire
MCUF_MODUL_BORG16_FIRE_SUPPORT
  Depends on:
   * MCUF Module Borg-16 (MCUF_MODUL_BORG16_SUPPORT)

  A fire like animation.

MCUF Spiral
MCUF_MODUL_BORG16_SPIRAL_SUPPORT
  Depends on:
   * MCUF Module Borg-16 (MCUF_MODUL_BORG16_SUPPORT)

  Spiral movement animation

MCUF Random Bright
MCUF_MODUL_BORG16_RANDOM_BRIGHT_SUPPORT
  Depends on:
   * MCUF Module Borg-16 (MCUF_MODUL_BORG16_SUPPORT)

  Some random pixel and brightness animation

MCUF Game of life
MCUF_MODUL_BORG16_GAMEOFLIFE_SUPPORT
  Depends on:
   * MCUF Module Borg-16 (MCUF_MODUL_BORG16_SUPPORT)

  The famous Conway's Game of Life
  (http://en.wikipedia.org/wiki/Conway%27s_Game_of_Life)

MCUF Game of life - Glider Test
MCUF_MODUL_BORG16_GAMEOFLIFE_GLIDER_TEST_SUPPORT
  Depends on:
   * MCUF Module Borg-16 (MCUF_MODUL_BORG16_SUPPORT)

  Glider test for Game of life

Gamma correction (EXPERIMENTAL)
STELLA_GAMMACORRECTION
  Depends on:

  Increase colour space mainly in darker brightness levels.
  Does currently not work correctly.

Cron daemon (static jobs)
CRON_STATIC_SUPPORT
  Depends on:
   * System clock support (CLOCK_SUPPORT)

  Enable cron-alike service. The difference to the normal cron daemon is, that you
  cannot change the cronjobs after compilation. Jobs are stored in the flash memory.
  To add jobs, see cron_static/cron_static.c. You can use the normal cron and cron_static
  at the same time.

ECMD Scripting
ECMD_SCRIPT_SUPPORT
  Depends on:
   * ECMD (Ethersex Command) support (ECMD_PARSER_SUPPORT)
   * VFS (Virtual File System) support (VFS_SUPPORT)
   * Prompt for experimental code (CONFIG_EXPERIMENTAL)

  Scripting Support for ECMD.

  Available Commands:

  * rem any text  -> comments in files
  * echo any text -> print out any text
  * wait i        -> wait i milliseconds
  * set var value -> set variable to value
  * get var       -> get value of variable
  * inc var       -> increment variable (numbers only)
  * dec var       -> decrement variable (numbers only)
  * if ( ecmd1 COMPARATOR CONST ) then ecmd2
  * if ( %var COMPARATOR CONST ) then ecmd2
                  -> compares output of variable or ecmd1, if successful
                     then execute ecmd2
    Available COMPARATORS are:
    String comparators:
      eq  ->  equals
      ne  ->  not equals
    Number comparators:
      ==  ->  equals
      !=  ->  not equals
      >   ->  greater than
      <   ->  lower than
      >=  ->  greater or equals than
      <=  ->  lower or equals than
      ==  ->  equals
      OK  ->  value is TRUE (CONST is ignored, but mandatory)
      !   ->  not (CONST is ignored, but mandatory)

  * call file     -> calls script file from vfs and execute it line by line

  only available while script is running
  * exit          -> exit currently running script
  * goto n        -> jumps to line number of script

  Hints:
  Currently only fixed variable names are working. eg.
  set 0 foo  -> sets variable %0 to value foo
  set 1 23   -> set variable 1 to value 23
  inc 1      -> increments variable 1
  get 1      -> outputs value of variable 1

  The if condition is able to get the values of variables. Just enter
  an % befor the variable. eg. this will set the variable 3 to value 42,
  The condition will check the value of variable 3 and if equals with "42"
  it will execute the command (this case it will be "date")

  set 3 42
  if ( %3 == 42 ) then date

Maximum number of variables
ECMD_SCRIPT_MAX_VARIABLES

  Just a very short number of variables is supported right now.
  Each variable takes up to 10 bytes of memory. So if you need more than
  the default value change this number

Gamma correction (EXPERIMENTAL)
STELLA_GAMMACORRECTION
  Depends on:

  Increase colour space mainly in darker brightness levels.
  Does currently not work correctly. (I tried to avoid logarithmic calculations
  or precalculated huge tables and only corrected manually the first
  20 brightness levels)
  Does not work with too many channels. Interrupts would need too much time.

Cron daemon (static jobs)
CRON_STATIC_SUPPORT
  Depends on:
   * System clock support (CLOCK_SUPPORT)

  Enable cron-alike service. The difference to the normal cron daemon
  is, that you cannot change the cronjobs after compilation. Jobs are
  stored in the flash memory.
  To add jobs, see cron_static/cron_static.c. You can use the normal
  cron and cron_static at the same time.


Higher frequency
STELLA_HIGHFREQ
  Depends on:

  Use a smaller prescaler for the stella timer. This actually doubles
  the PWM frequency but at the same time increases processing load.

Moodlight
STELLA_MOODLIGHT
  Depends on:

  Activate the moodlight fader. Does nothing if you neither set the
  start task to moodlight nor use the stella protocol with the
  STELLA_MOODLIGHT_MASK command.

Stella Broadcast Response UDP Port
STELLA_BROADCAST_UDP_PORT

  If you asked stella to propagate its channel values via broadcasting, this port is used
  as UDP destination port.

Use GIT commit hash as Version
USE_GIT_VERSION

 Produces a short version string which can be used to locate the
 source used.


netStat client (EXPERIMENTAL)
NETSTAT_SUPPORT
  Depends on:
   * TCP support (TCP_SUPPORT)
   * Cron Static support (CRON_STATIC_SUPPORT)
   * Prompt for experimental code (CONFIG_EXPERIMENTAL)

  Internet Statistik for Ethersex. This function adds your ethersex to
  the survey.
  Examples and Links at http://www.ethersex.de/index.php/Netstat

  Length of variable buffer
ECMD_SCRIPT_VARIABLE_LENGTH

  Length of buffer space in bytes. Default is 10

  Length of comparator buffer
ECMD_SCRIPT_COMPARATOR_LENGTH

  Comparator buffer size for output of ECMD and const values.
  Default is 25

  Maximum lines of script
ECMD_SCRIPT_MAXLINES

  Maximum number of lines parsed in ECMD Scripts.

PWM Servo
PWM_SERVO_SUPPORT
  Depends on:
   * PWM Generator (PWM_SUPPORT)
   * Prompt for experimental code (CONFIG_EXPERIMENTAL)

  Support up to 10 servo motors to be controlled via ethersex. The
  PWM signal can be inverted if needed.

I2C Master Support (EXPERIMENTAL)
I2C_MASTER_SUPPORT
  Depends on:
   * Prompt for experimental code (CONFIG_EXPERIMENTAL)

  Support to send and receive I2C-Bus (TWI) commands.

MCUF Game Input Test
MCUF_TEST_GAME_INPUT
  Depends on:
   * MCUF Module (MCUF_MODUL_SUPPORT)
   * Game Input (GAME_INPUT_SUPPORT)

  Little Test Screen for Game Input Support

SMS Support
SMS_SUPPORT
	module for interfacing ecmd via sms.
	some mobiles provide serial connection,
	by what they can be attached to the ethersex.

	this module has been tested with:
		* siemens me45
		* siemens mt50


Inline PWM Servo
PWM_SERVO_INLINE_SUPPORT
  Depends on:
   * VFS File Inlining (VFS_INLINE_SUPPORT)
   * PWM Servo (PWM_SERVO_SUPPORT)

  Enable this to get an example inline page for servo control.

Application Sample (EXPERIMENTAL)
APP_SAMPLE_SUPPORT
  Depends on:
   * Prompt for experimental code (CONFIG_EXPERIMENTAL)
   ECMD Commands depends on
   * ECMD support (ECMD_PARSER_SUPPORT)

  Example Application with empty functions to fill for your own
  tests.
  The main Application Sample file is services/appsample/appsample.c

  Function "app_sample_init" will be executed on ethersex boot time, or by
   ECMD "sample_init".
  Function "app_sample_periodic" will be executed periodically, just change
    timer value to fit for your needs (default period is 100*20ms = 2 seconds)
    Example: timer(100,app_sample_periodic)
    Also this function will be called by ECMD "sample_periodic",
  Function "app_sample_onrequest" will be execured by ECMD command "sample"

httplog client (EXPERIMENTAL)
HTTPLOG_SUPPORT
  Depends on:
   * TCP protocol support (TCP_SUPPORT)
   * DNS protocol (DNS_SUPPORT)
   * Prompt for experimental code (CONFIG_EXPERIMENTAL)
  and in case you want to include unix time stamps:
   * Date and Time support (CLOCK_DATETIME_SUPPORT)

Valid values for httplog are:
  Service: <domain of server you want to log to>, e.g. "volkszaehler.org"
  Path: <path of script you want to log to>, e.g. "/httplog/httplog.php"
  Include unix timestamp: <boolean value to add a current local timestamp as a GET parameter>
  Include uuid: <include a uuid to identify your controller board; might be required to distinguish your log entries from others>

A uuid (in the form of 12345678-9ABC-DEF0-1234-567890ABCDEF) can be "randomly" generated here also
For more information about uuids See also http://en.wikipedia.org/wiki/Uuid

Include unix timestamp
CONF_HTTPLOG_INCLUDE_TIMESTAMP

  Include unix timestamp: <boolean value to add a current local timestamp as a GET parameter>

Include uuid
CONF_HTTPLOG_INCLUDE_UUID

  Include uuid: <include a uuid to identify your controller board; might be required to distinguish your log entries from others>

  For more information about uuids See also http://en.wikipedia.org/wiki/Uuid

Twitter/identi.ca client (EXPERIMENTAL)
TWITTER_SUPPORT
  Depends on:
   * TCP support (TCP_SUPPORT)
   * DNS support (DNS_SUPPORT)
   * Prompt for experimental code (CONFIG_EXPERIMENTAL)

 For Twitter valid values are:
   Service: "twitter.com"
   API Root: " "
   Username: [Your Twitter Username]
   Password: [Your Twitter Password]
  Be aware, your password will be saved in plain text in
  the .config-File!


Buttons Input
BUTTONS_INPUT_SUPPORT
  Depends on:
   * Prompt for experimental code (CONFIG_EXPERIMENTAL)

  Button Input adds hook functions to be called by other parts
  of ethersex without specific knowledge of the selected
  input device.


Number of buttons
CONF_NUM_BUTTONS

  Set the desired number of buttons you need.

External SRAM support
SRAM_SUPPORT
  Depends on:

  Add SRAM support for exteral RAM ICs. This will allow to
  expand the RAM and HEAP.

  More details at http://ethersex.de/index.php/SRAM

Perform memory test when starting
SRAM_MEMTEST_ON_BOOT

  Perform a memory test at ethersex boot time.

Jabber (EXPERIMENTAL)
ECMD_JABBER_SUPPORT
  Depends on:
   * ECMD (Ethersex Command) support (ECMD_PARSER_SUPPORT)
   * Prompt for experimental code (CONFIG_EXPERIMENTAL)
   * Jabber Client (JABBER_SUPPORT)

  Enable support for ECMD via Jabber.

ECMD (Ethersex Command) support
ECMD_PARSER_SUPPORT
  Depends on:

  Ethersex COmanD = ECMD is a kind of i/o interface.
  More details at http://ethersex.de/index.php/ECMD

IRC (EXPERIMENTAL)
ECMD_IRC_SUPPORT
  Depends on:
   * ECMD (Ethersex Command) support (ECMD_PARSER_SUPPORT)
   * Prompt for experimental code (CONFIG_EXPERIMENTAL)
   * IRC client (EXPERIMENTAL) (IRC_SUPPORT)

  Add IRC support for ECMD. This enables to control your
  ethersex device via IRC chat protocol.

SMS
ECMD_SMS_SUPPORT
  Depends on:
   * ECMD (Ethersex Command) support (ECMD_PARSER_SUPPORT)
   * SMS Support (SMS_SUPPORT)

  Send and receive ECMD via Short Message Service.

I2C to UDP Gateway
I2C_UDP_SUPPORT
  Depends on:
   * I2C Master Support (EXPERIMENTAL) (I2C_MASTER_SUPPORT)
   * Prompt for experimental code (CONFIG_EXPERIMENTAL)
   * UDP support (UDP_SUPPORT)

UDP/IP Gateway to transport I2C over IP. The default is port is 8995

Bulbdial Clock (EXPERIMENTAL)
BULBDIAL_SUPPORT
  Depends on:
   * System clock support (CLOCK_SUPPORT)
   * Prompt for experimental code (CONFIG_EXPERIMENTAL)

  A bulbdial clock displays the current time via lightsources or its shadow.
  More details at http://ethersex.de/index.php?title=Bulbdial_Clock

Wake on Lan (WOL)
WOL_SUPPORT
  Depends on:
   * UDP support (UDP_SUPPORT)

  Automatic power-on feature over network. This needs a networking
  device capable of turning itself on at a given command.

Enable startup message
JABBER_STARTUP_MESSAGE_SUPPORT
  Depends on:
   * Jabber Client (JABBER_SUPPORT)

  Enables a friendly startup message, which is sent to the target buddy
  on each reboot.

Last Info
JABBER_LAST_SUPPORT
  Depends on:
   * Jabber Client (JABBER_SUPPORT)

  Enables the last-seen feature of this ethersex jabber client.

Version Info
JABBER_VERSION_SUPPORT
  Depends on:
   * Jabber Client (JABBER_SUPPORT)

  Enables to send version details of the ethersex jabber client.
  Change the values if you need to.

Ultrasonic Debug
DEBUG_ULTRASONIC
  Depends on:
   * Enable Debugging (DEBUG)
   * Ultrasonic (EXPERIMENTAL) (ULTRASONIC_SUPPORT)

  Ultrasonic sensor with 2 modes.

  Mode 1 is a two signal mode (not yet implemented)
  Mode 2 is a one signal mode, both start and stop signal done
  by the same pin.

  More details at:
  http://www.rn-wissen.de/index.php/Sensorarten#Ultraschallsensor_SRF05

SRF05 calibrate faktor
SRF05_FAKTOR

  Distance or calibrate faktor, used to switch between imperial or metric
  values.

  Metric: 58 -> centimenter
  Imperial: 148 -> inches

VNC Server Support
VNC_SUPPORT
  Depends on:
   * TCP support (TCP_SUPPORT)

  Ethersex is running a server application for virtual network
  computing. see http://ethersex.de/index.php/VNC for more details.

uPnP (EXPERIMENTAL)
UPNP_SUPPORT
  Depends on:
   * UDP support (UDP_SUPPORT)
   * Prompt for experimental code (CONFIG_EXPERIMENTAL)

  Universal Plug and Play. see http://ethersex.de/index.php/UPnP

Motor Curtain
MOTORCURTAIN_SUPPORT
  Depends on:
   * UDP support (UDP_SUPPORT)

  Control a motor curtain or simillar devices. see
  http://ethersex.de/index.php/MotorCurtain

Message of the day (MOTD)
MOTD_SUPPORT
  Depends on:
   *  (EEPROM_SUPPORT)

  Enables to save and change a "Message of the Day" in EEPROM.
  If enabled, you can see the MOTD on the vfs start page, otherwise
  just enter "motd" to read the latest message.

Curtain: UDP Protocol
MOTORCURTAIN_PROTOCOL_SUPPORT
  Depends on:
   * UDP support (UDP_SUPPORT)
   * Motor Curtain (MOTORCURTAIN_SUPPORT)

  Please add your new help-text here.

Morse Code
CW_SUPPORT

  Command: "cw send MESSAGE"

  Convert a string to morse code, which means that a pin
  is just toggling to "on" and "off" regarding the morse
  code standard. Also called "continous wave" (CW)

DMX Support
DMX_SUPPORT
  Depends on:
   * Prompt for experimental code (CONFIG_EXPERIMENTAL)

  please see http://ethersex.de/index.php/DMX

MySQL client (EXPERIMENTAL)
MYSQL_SUPPORT
  Depends on:
   * TCP support (TCP_SUPPORT)
   * SHA1 (SHA1_SUPPORT)
   * Prompt for experimental code (CONFIG_EXPERIMENTAL)

  Basic MySQL support to connect to a MySQL server and send simple
  statements.

  Please note ECMD is limited to 50 chars.


Ultrasonic (EXPERIMENTAL)
ULTRASONIC_SUPPORT
  Depends on:
   * Prompt for experimental code (CONFIG_EXPERIMENTAL)

  Support for ultrasonic distance sensors such as the SRF05.

SRF05
SRF05_SUPPORT
  Depends on:
   *  (UTRASONIC_SUPPORT)
   * Prompt for experimental code (CONFIG_EXPERIMENTAL)

  A simple time based ultrasonic sensor. Ethersex measures the
  ping time and calculates the distance in centimeter.


Inline configuration page
CONFIG_INLINE_SUPPORT
  Depends on:
   * VFS File Inlining (VFS_INLINE_SUPPORT)

  Inline page to display and change the basic (network) configuration

Inline message of the day
MOTD_INLINE_SUPPORT
  Depends on:
   * VFS File Inlining (VFS_INLINE_SUPPORT)
   *  (EEPROM_SUPPORT)

 Display the Message of the day on the VFS start page and adds
 a VFS page to change the MOTD via HTTP

Inline RFM12
RFM12_INLINE_SUPPORT
  Depends on:
   * RFM12 ASK (EXPERIMENTAL) (RFM12_ASK_SUPPORT)
   * VFS File Inlining (VFS_INLINE_SUPPORT)

  This page is only needed and helpful for RFM12 ASK support.
  Please see http://ethersex.de/index.php/RFM12_ASK for details.

Inline I2C
I2C_INLINE_SUPPORT
  Depends on:
   * I2C Master Support (EXPERIMENTAL) (I2C_MASTER_SUPPORT)
   * VFS File Inlining (VFS_INLINE_SUPPORT)

  Example page for I2C (TWI) chips, such as temperature sensor or
  port extention.

Inline IO
VFS_IO_INLINE_SUPPORT
  Depends on:
   * VFS File Inlining (VFS_INLINE_SUPPORT)

  Powerful page to display and modify the current I/O status and
  data direction register.

Inline OneWire
ONEWIRE_INLINE_SUPPORT
  Depends on:
   * Onewire support (ONEWIRE_SUPPORT)
   * VFS File Inlining (VFS_INLINE_SUPPORT)
   * Onewire support (ONEWIRE_SUPPORT)

  Powerful page for onewire support, with AJAX and SVG technology.

Inline Camera
CAMERA_INLINE_SUPPORT
  Depends on:
   * VFS File Inlining (VFS_INLINE_SUPPORT)
   * DC3840 Camera (VFS_DC3840_SUPPORT)

  Example page to display the current camera image.

Inline Named Pin
NAMED_PIN_INLINE_SUPPORT
  Depends on:
   * VFS File Inlining (VFS_INLINE_SUPPORT)
   * Named and logic state I/O (NAMED_PIN_SUPPORT)

  Displays and modify the current status of named pins.

Inline CW
CW_INLINE_SUPPORT
  Depends on:
   * VFS File Inlining (VFS_INLINE_SUPPORT)
   * Morse Code (EXPERIMENTAL) (CW_SUPPORT)

  Simple page to enter strings which will be converted to morse.
  Output is the desired CW pin.

VFS Pagesize
SFS_PAGE_SIZE

 Size of one Page in the Filesystem.
 Pagesize * Pagecount must match the size of your EEPROM

SFS_PAGE_COUNT
 
 Count of the pages in total.
 Pagesize * Pagecount must match the size of your EEPROM

Use external modulator for sender
IRMP_EXTERNAL_MODULATOR
  Depends on: 
   * Send IR-codes (IRMP_TX_SUPPORT)

  An external modulator, i.e. NE555 on the etherrape board, is used to
  modulate the infrared signal. Connect it to the pin assigned to
  IRMP_TX in pinning/hardware/<your_hardware>.

Netio Addon Workaround
SD_NETIO_ADDON_WORKAROUND
  Depends on: 

  Work around a bad hardware design of the Pollin Netio Addon board.
  This board uses resistores to adjust voltage levels, so the SD card
  is enabled even when the chip enable pin is in tristate mode.

DALI light control
DALI_SUPPORT
  Depends on: 

  Enable code to control lighting via the DALI bus
  (Digital Addressable Lighting Interface)

DMX Storage
DMX_STORAGE_SUPPORT
  Depends on:

  Part of the Ethersex Lighting Architecture

  DMX Storage stores and manages DMX universes and provides routines for accessing the data with other modules.
  Each of these modules can connect using a slot - so make sure that you have sufficient slots for each universe and each module!
STARBURST_SUPPORT
  Depends on:
   * DMX Storage (DMX_STORAGE_SUPPORT)

  Part of the Ethersex Lighting Architecture

  Starburst manages different external PWM controllers which display data provided by DMX Storage.
STARBURST_PCA9685
  Depends on:
  * I2C_PCA9685_SUPPORT
  * STARBURST_SUPPORT

  Module for Starburst which controls a NXP pca9685 (12-bit pwm 16-Channel). The dmx layout is as follows:
  ccccmmmm....s
  m=mode (see starburst.h for available modes)
  c=channel value (0-255)
  s=strobo s Hz (optional, see STARBURST_PCA9685_STROBO)

STARBURST_PCA9685_ADDRESS
  The i2c address of your chip
STARBURST_PCA9685_PRESCALER
  Prescaler for pwm (default is 30)
STARBURST_PCA9685_EXTDRV
  See datasheet
STARBURST_PCA9685_IVRT
  See datasheet
STARBURST_PCA9685_STROBO
  if you have the output enable pin connected to the avr you can use strobo effects (for all channels)

LOME6
LOME6_SUPPORT
  Depends on:
  * TCP (TCP_SUPPORT)
  * ECMD (ECMD_PARSER_SUPPORT)
  * Working hour meter (WHM_SUPPORT)
  
  Integrated server lights out management using ethersex
  architecture.
  Documentation is available in services/lome6/doc
  GUI source (Qt4) is available in services/lome6/lome6-gui


Onewire Polling
ONEWIRE_POLLING_SUPPORT
  Depends on: 
   * Onewire support (ONEWIRE_SUPPORT)
   * Onewire device detection support (ONEWIRE_DETECT_SUPPORT)

  If enabled, ethersex will run a discovery every OW_DISCOVER_DELAY*0.8 seconds. 
  After the discovery, new sensors will be added to the list and old/defect sensors 
  will be removed from the list.
  Each sensor discovered will then be polled every OW_READ_DELAY*0.8 seconds and the temperature 
  stored (cached). The advantage of this feature is that onewire opererates without 
  any noticeable lags (compared to the 800 ms lag in normal operation mode). Also it is easier to have 
  multiple applications requesting sensor information since more request will not increase traffic on the 
  onewire bus.
  The cons include higher memory consumption and a certain delay (max. OW_READ_DELAY*0.8s)


ECMD 1w list with values
ONEWIRE_ECMD_LIST_VALUES_SUPPORT
  Depends on:
   * Onewire support (ONEWIRE_SUPPORT)
   * Onewire polling support (ONEWIRE_POLLING_SUPPORT)

  Show values (currently only temperature) on "1w list" command. This saves successive calls to get the
  value for each sensor. Fields are separated by tab. 


Onewire naming support
ONEWIRE_NAMING_SUPPORT
  Depends on:
   * Onewire support (ONEWIRE_SUPPORT)

  Enable mapping of onewire rom addresses to names. Mapping table is stored in EEPROM and could be edited
  by ECMD commands:

  1w name list: Show current mapping table
  1w name set ID DEVICE NAME: Set table row ID to rom address DEVICE and name NAME
  1w name clear ID: Clear table row ID
  1w name save: Write current mapping table to EEPROM

  "1w list" shows the rom addresses together with the names (separated by tab).

  Number of table rows is defined by "Maximum sensor count" (OW_SENSORS_COUNT).


Onewire SNMP support
ONEWIRE_SNMP_SUPPORT
  Depends on:
   * Onewire support (ONEWIRE_SUPPORT)
   * Onewire polling support (ONEWIRE_POLLING_SUPPORT)
   * SNMP Support (SNMP_SUPPORT)

  Make the onewire values (currently only temperature) available via SNMP. The main OID is
  .1.3.6.1.4.1.2021.13.23.3.

  Sub-OIDs:
  .1.3.6.1.4.1.2021.13.23.3.1.<ID>: rom address
  .1.3.6.1.4.1.2021.13.23.3.2.<ID>: mapped name (with ONEWIRE_NAMING_SUPPORT)
  .1.3.6.1.4.1.2021.13.23.3.3.<ID>: temperature value
  .1.3.6.1.4.1.2021.13.23.3.4.<ID>: last discovery state (0 = absent, 1 = present)

  ID corresponds with the ID of the name mapping table.


Time between discoveries in 0.8s steps
OW_DISCOVER_DELAY

  Time between discoveries of new sensors. 1 unit is 0.8s.
  Example:
  Input 750 will lead to a discovery every 10 minutes.

Time between polling in 0.8s steps
OW_READ_DELAY

  Time between polling for new temperatures. 1 unit is 0.8s.
  Example:
  Input 75 will lead to a temperature update-rate of 1 minute.
 
  Please adjust this value if you need more precise data (e.g. climate cabinet).
  It should be save to go down to 5 seconds (~ 6 units)

Maximum sensor count
OW_SENSORS_COUNT

  How many sensors you expect in your setup. Make sure this value is high enough!

Frequency counter
FREQCOUNT_SUPPORT
  Incompatible with:
   * CLOCK_CPU_SUPPORT

  If enabled, the frequency on the ICP1 pin is constantly sampled and stored in a
  variable. It can then be retrieved with code or ECMD.
  Frequencies can be from 2 Hz to about 50 CPU cycles to be sampled correctly

Channels
FREQCOUNT_CHANNELS
  Number of channels the frequency counter works on. Multiple channels are multiplexed
  with one or more 74xx251 ICs.

Average over samples
FREQCOUNT_AVERAGE

  To improve the accuracy of the frequency counter it uses averaging. Enter the number
  of samples you want to average over. Use a power of 2 (e.g. 4, 8, 16, 32) to reduce
  code size and improve execution speed.

Optimize for frequencies >300 Hz
FREQCOUNT_NOSLOW_SUPPORT

  Disable support for frequencies lower than F_CPU / 65535. This is about 305 Hz at
  20 MHz. This saves memory, reduces cpu load and increases the maximum frequency
  that can be sampled reliably.

Duty cycle sampling
FREQCOUNT_DUTY_SUPPORT

  Not only detect the frequency of a signal, but also measure the part of the signal
  that has a high level. Useful for measuring PWM values. Frequency and duty cycle 
  are measured in two consecutive waves. This means you can not measure duty cycle
  when the frequency is changing significantly.

Additional moving average
FREQCOUNT_MOVING_AVERAGE_SUPPORT

  This adds a moving average on top of the regular averaging. It takes the results
  from the regular averaging and stores them in a moving average buffer. The depth
  of this buffer is defined with FREQCOUNT_MOVING_AVERAGE_SIZE.

Moving average samples
FREQCOUNT_MOVING_AVERAGE_SIZE

  Number of samples for frequency (and duty cycle if enabled) the moving average
  buffer should be able to keep. Use a power of 2 (e.g. 4, 8, 16, 32) to reduce
  code size and improve execution speed.

All channels active on boot
FREQCOUNT_BOOT_ON

  Usually you have to enable each frequency counter channel with "fc on [channel]"
  before you can read out data. With this option set all channels are automatically
  enabled on bootup.

DMX FXSlot
DMX_FXSLOT_SUPPORT
  Depends on:
  * DMX Storage (DMX_STORAGE_SUPPORT)
        
  Architecture to set effects and animations on different DMX-devices. 
  You can change following properties during runtime:
  - active /inactive
  - effect
  - speed
  - amount of devices 
  - start channel of devices
  - margin between the devices          
DMX_FXSLOT_AMOUNT
  Amount of fxslots available during runtime 
DMX_FX_RAINBOW
  fade over RGB (for RGB LEDs)
DMX_FX_RANDOM
  Random colors (for RGB LEDs)
DMX_FX_FIRE
  fire effect (for RGB LEDs).
  Tip: use with speed 2
DMX_FX_WATER
  not implemented yet

Autosave slots
DMX_FXSLOT_AUTOSAVE_SUPPORT

  If enabled, the fxslots will be saved to EEPROM whenever altered through ECMD.

Automatically restore slots
DMX_FXSLOT_AUTORESTORE_SUPPORT

  If enabled, ethersex will restore previously saved fxslots from EEPROM during boot.

FS20
RFM12_ASK_FS20_SUPPORT
  Depends on: 
   * RFM12 frequency (RFM12_FREQ_868300)
   * RFM12 ASK (RFM12_ASK_SUPPORT)
   * RFM12 ASK send (RFM12_ASK_SENDER_SUPPORT)

  Send FS20 commands.

  RFM12 frequency has to be set to 868.300MHz.

  FS20 on the air protokoll is described here
  http://fhz4linux.info/tiki-index.php?page=FS20+Protocol


FHT
RFM12_ASK_FHT_SUPPORT
  Depends on: 
   * RFM12 frequency (RFM12_FREQ_868300)
   * RFM12 ASK (RFM12_ASK_SUPPORT)
   * RFM12 ASK send (RFM12_ASK_SENDER_SUPPORT)
   * FS20 (RFM12_ASK_FS20_SUPPORT)

  Send FHT commands.

  RFM12 frequency has to be set to 868.300MHz.

  FHT on the air protokoll is described here
  http://fhz4linux.info/tiki-index.php?page=FHT+protocol

Pollin/Kangtai Powerswitch (IC 2272)
RFM12_ASK_2272_SUPPORT
  Depends on: 
   * RFM12 frequency (RFM12_FREQ_433920)
   * RFM12 ASK (RFM12_ASK_SUPPORT)
   * RFM12 ASK send (RFM12_ASK_SENDER_SUPPORT)

  Several hardware stores and Pollin also distribute a so-called
  Funkschaltset consisting of a wireless remote control and radio
  outlets 3-5.

  The sockets are configurable via ten dipswitches. The remote control
  house code can be set via DIP five switches. This code is taken from
  the outlets. The remaining five dip switches are then available for
  the five different outlets

  RFM12 frequency has to be set to 422.920MHz..

Start month (1-12)
DST_BEGIN_MONTH

  This specifies day d (0 <= d <= 6) of week w (1 <= w <= 5) of
  month m (1 <= m <= 12).  Week 1 is the first week in which day d
  occurs and week 5 is the last week in which day d occurs.  Day 0
  is a Sunday.

Start week (1-5)
DST_BEGIN_WEEK

  This specifies day d (0 <= d <= 6) of week w (1 <= w <= 5) of
  month m (1 <= m <= 12).  Week 1 is the first week in which day d
  occurs and week 5 is the last week in which day d occurs.  Day 0
  is a Sunday.

Start day of week (0-6)
DST_BEGIN_DOW

  This specifies day d (0 <= d <= 6) of week w (1 <= w <= 5) of
  month m (1 <= m <= 12).  Week 1 is the first week in which day d
  occurs and week 5 is the last week in which day d occurs.  Day 0
  is a Sunday.

End month (1-12)
DST_END_MONTH

  This specifies day d (0 <= d <= 6) of week w (1 <= w <= 5) of
  month m (1 <= m <= 12).  Week 1 is the first week in which day d
  occurs and week 5 is the last week in which day d occurs.  Day 0
  is a Sunday.

End week (1-5)
DST_END_WEEK

  This specifies day d (0 <= d <= 6) of week w (1 <= w <= 5) of
  month m (1 <= m <= 12).  Week 1 is the first week in which day d
  occurs and week 5 is the last week in which day d occurs.  Day 0
  is a Sunday.

End day of week (0-6)
DST_END_DOW

  This specifies day d (0 <= d <= 6) of week w (1 <= w <= 5) of
  month m (1 <= m <= 12).  Week 1 is the first week in which day d
  occurs and week 5 is the last week in which day d occurs.  Day 0
  is a Sunday.

Serial RAM support
SER_RAM_SUPPORT
  Depends on: 

  Enables support for serial interfaced RAM chips (connected via SPI, I2C 
  or other serial interface).

Microchip 23K256 SPI-RAM support
SER_RAM_23K256_SUPPORT
  Depends on: 
   * Serial RAM support (SER_RAM_SUPPORT)

  The Microchip 23K256 serial RAM chip provides 32kB RAM and is 
  connected via SPI.

Perform RAM Test on startup
SER_RAM_23K256_RAMTEST
  Depends on: 
   * Debug 23K256 (DEBUG_SER_RAM_23K256)

  Performs a RAM test during start up of ethersex. The whole RAM is written
  then read out and compared with was was written before.

I2C PCA9555 16bit Port extension
I2C_PCA9555_SUPPORT
  Depends on: 
   * I2C Master Support (EXPERIMENTAL) (I2C_MASTER_SUPPORT)
   * Prompt for experimental code (CONFIG_EXPERIMENTAL)

  Enables support for the PCA9555 16-bit I2C Port extension

Input Universe
CONF_ARTNET_INUNIVERSE

  Which universe will be broadcasted whenever a change occurs. 

Output Universe
CONF_ARTNET_OUTUNIVERSE

  Which universe will be updated by an ArtNet controller.
  (e.g. you want your PC to update Universe 1 on the ethersex
  device)

UDP Port
CONF_ARTNET_PORT

  on which UDP port ethersex listens for artnet data

Art-Net Node
ARTNET_SUPPORT
  Depends on: 
   * DMX Storage (EXPERIMENTAL) (DMX_STORAGE_SUPPORT)
   * UDP support (UDP_SUPPORT)
   * NET_MAX_FRAME_LENGTH > 571

  Artnet needs at least a 572 byte network buffer to work. You can set the buffer size 
  in "Network -> Network Buffer Size".

Buffer Length
HTTPLOG_BUFFER_LEN

  The len for the internal buffer used for HTTPLOG strings. This
  buffer is dynamicallay allocated for each request.

Use Repeat
CONF_BTN_USE_REPEAT
  Depends on: 
   *  (BUTTON_INPUT_SUPPORT)

  Use the repeat function (if a button is pressed for 
  a longer time, a repeat function starts and you
  get triggers every <x> ms. 

Repeat time (x*20 ms)
CONF_BTN_REPEAT_TIME
 
  Time after which the repeat function starts.

Repeat rate (x*20 ms)
CONF_BTN_REPEAT_RATE

  Interval between two REPEAT events.

Backlight support
HD44780_BACKLIGHT_SUPPORT

  Backlight support for HD44780 LCD with direct connection.

<<<<<<< HEAD
Use internal pullups
CONF_BTN_USE_PULLUPS

  Enable the internal pullup resistors of the controller.
=======
Tank level meter
TANKLEVEL_SUPPORT
  Depends on: 
   * Clock Support (CLOCK_SUPPORT)
   * ADC voltage suppot (ADC_VOLTAGE_SUPPORT)

  This provides an application for measurement of tank levels by hydrostatic pressure.
  You need an aquarium air pump, some kind of pipe/tube, a Freescale MPX5050DP
  pressure sensor and an relay for the pump. Parameters are configurable by ECMD
  and stored in EEPROM.

  ECMD commands:

    tank param show : show current parameter settings
    tank param set PARAM VALUE : set tank parameter
      sensor_offset : zero offset of the pressure sensor
      med_density : medium density in g/ltr (default of 840 for fuel oil)
      ltr_per_m : Ltr per meter tank level
      ltr_full : Tank capacity in ltr
      raise_time : Pump time (in 1/50 secs)
      hold_time : Hold time before measurement (in 1/50 secs)
    tank param save : write tank parameter to EEPROM
    tank zero : probe sensor zero offset
    tank start : start measurement
    tank get : get last value

  Mechanical setup:

                           +-------+
                           |Sensor |
                           +---+---+
                               | +--------+
               +---------------+-+  Pump  |
               |                 +--------+
        +------+------+
        |      |      |
        |      |      |
        |~~~~~~|~~~~~~|
        |      |      |
        |      |      |
        |      |      |
        +-------------+
             Tank

  Electrical setup:

    Electrical Setup is quite simple. Connect the TANK_PUMP port with an relay
    (usually via an Transistor as current amp) and the output of the Sensor
    with the selected ADC channel (have a look at the datasheet for power supply
    decoupling and output filtering). Select a optimal Vref for the ADC if
    possible.

ADC channel
TANKLEVEL_ADC_CHANNEL

  ADC channel that is connected to the MPX5050DP pressure sensor.

Measure on system startup
TANKLEVEL_STARTUP

  Start initial measurement at system startup.

Measure at 12 am and 12 pm
TANKLEVEL_CRON_SUPPORT
  Depends on: 
   * Static Cron Support (CRON_SUPPORT)

  Start measurement at fixed time. Can be changed in services/cron/cron_static.c.

Inverted pump output
TANKLEVEL_PUMP_ACTIVE_LOW

  Output pin for pump is inverted.

Check lock input
TANKLEVEL_LOCK_SUPPORT

  Check lock pin before measurement and wait if needed.
  This is used to delay the measurement e.g. if the oil burner is running.

Inverted lock input
TANKLEVEL_LOCK_ACTIVE_LOW

  Lock input pin is inverted.

Inline tank level
TANKLEVEL_INLINE_SUPPORT
  Depends on:
   * VFS File Inlining (VFS_INLINE_SUPPORT)
   * Tank level meter (TANKLEVEL_SUPPORT)

  Inline a page to query the tank level.

Default zero offset of the pressure sensor (in mV)
TANKLEVEL_SENSOR_OFFSET

  Zero offset of the pressure sensor (in mV). Can be changed at runtime via
  ECMD command "tank param set sensor_offset VALUE" and stored in EEPROM.

Default medium density (in g/ltr)
TANKLEVEL_MED_DENSITY

  Medium density (in g/ltr). Can be changed at runtime via
  ECMD command "tank param set med_density VALUE" and stored in EEPROM.

Default ltr per meter tank level
TANKLEVEL_LTR_PER_M

  Ltr per meter tank level. Can be changed at runtime via
  ECMD command "tank param set ltr_per_m VALUE" and stored in EEPROM.

Default tank capacity (in ltr)
TANKLEVEL_LTR_FULL

  Tank capacity (in ltr). Can be changed at runtime via
  ECMD command "tank param set ltr_full VALUE" and stored in EEPROM.

Default pump on time (in 1/50 secs)
TANKLEVEL_RAISE_TIME

  Pump on time (in 1/50 secs). Can be changed at runtime via
  ECMD command "tank param set raise_time VALUE" and stored in EEPROM.

Default hold time before measurement (in 1/50 secs)
TANKLEVEL_HOLD_TIME

  Hold time before measurement (in 1/50 secs). Can be changed at runtime via
  ECMD command "tank param set hold_time VALUE" and stored in EEPROM.
>>>>>>> 4ac85c22
<|MERGE_RESOLUTION|>--- conflicted
+++ resolved
@@ -2850,12 +2850,6 @@
 
   Backlight support for HD44780 LCD with direct connection.
 
-<<<<<<< HEAD
-Use internal pullups
-CONF_BTN_USE_PULLUPS
-
-  Enable the internal pullup resistors of the controller.
-=======
 Tank level meter
 TANKLEVEL_SUPPORT
   Depends on: 
@@ -2984,4 +2978,8 @@
 
   Hold time before measurement (in 1/50 secs). Can be changed at runtime via
   ECMD command "tank param set hold_time VALUE" and stored in EEPROM.
->>>>>>> 4ac85c22
+
+Use internal pullups
+CONF_BTN_USE_PULLUPS
+
+  Enable the internal pullup resistors of the controller.
