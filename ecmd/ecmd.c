--- conflicted
+++ resolved
@@ -88,16 +88,13 @@
 static int16_t parse_ir_send(char *cmd, char *output, uint16_t len);
 static int16_t parse_ir_receive(char *cmd, char *output, uint16_t len);
 #endif
-<<<<<<< HEAD
 #ifdef RFM12_SUPPORT
 static int16_t parse_rfm12_send(char *cmd, char *output, uint16_t len);
 static int16_t parse_rfm12_receive(char *cmd, char *output, uint16_t len);
 #endif 
-=======
 #ifdef DNS_SUPPORT
 static int16_t parse_nslookup(char *cmd, char *output, uint16_t len);
 #endif
->>>>>>> b640353a
 
 /* low level */
 static int8_t parse_ip(char *cmd, uint8_t *ptr);
@@ -155,14 +152,12 @@
 const char PROGMEM ecmd_ir_send[] = "ir send";
 const char PROGMEM ecmd_ir_receive[] = "ir receive";
 #endif
-<<<<<<< HEAD
 #ifdef RFM12_SUPPORT
 const char PROGMEM ecmd_rfm12_send[] = "rfm12 send";
 const char PROGMEM ecmd_rfm12_receive[] = "rfm12 receive";
-=======
+#endif
 #ifdef DNS_SUPPORT
 const char PROGMEM ecmd_nslookup[] = "nslookup";
->>>>>>> b640353a
 #endif
 
 const struct ecmd_command_t PROGMEM ecmd_cmds[] = {
@@ -208,16 +203,13 @@
     { ecmd_ir_send, parse_ir_send },
     { ecmd_ir_receive, parse_ir_receive },
 #endif
-<<<<<<< HEAD
 #ifdef RFM12_SUPPORT
     { ecmd_rfm12_send, parse_rfm12_send },
     { ecmd_rfm12_receive, parse_rfm12_receive },
 #endif 
-=======
 #ifdef DNS_SUPPORT
     { ecmd_nslookup, parse_nslookup },
 #endif
->>>>>>> b640353a
     { NULL, NULL },
 };
 
