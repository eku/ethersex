/* vim:fdm=marker ts=4 et ai
 * {{{
 *
 * Copyright (c) by Alexander Neumann <alexander@bumpern.de>
 * Copyright (c) 2007 by Stefan Siegl <stesie@brokenpipe.de>
 *
 * This program is free software; you can redistribute it and/or modify
 * it under the terms of the GNU General Public License version 2 as
 * published by the Free Software Foundation.
 *
 * This program is distributed in the hope that it will be useful,
 * but WITHOUT ANY WARRANTY; without even the implied warranty of
 * MERCHANTABILITY or FITNESS FOR A PARTICULAR PURPOSE.  See the
 * GNU General Public License for more details.
 *
 * You should have received a copy of the GNU General Public License
 * along with this program; if not, write to the Free Software
 * Foundation, Inc., 675 Mass Ave, Cambridge, MA 02139, USA.
 *
 * For more information on the GPL, please go to:
 * http://www.gnu.org/copyleft/gpl.html
 }}} */

#include <avr/io.h>
#include <avr/interrupt.h>
#include <avr/wdt.h>
#include <util/delay.h>
#include <stdlib.h>

#include "uip/psock.h"
#include "uip/uip.h"
#include "uip/uip_arp.h"
#include "uip/uip_neighbor.h"

#include "config.h"
#include "global.h"
#include "debug.h"
#include "spi.h"
#include "network.h"
#include "timer.h"
<<<<<<< HEAD
#include "clock.h"
#include "sntp.h"
#include "eeprom.h"
#include "74hc165.h"
#include "syslog.h"
#include "httpd.h"
#include "mem-check.h"
#include "fs20.h"
#include "fc.h"
#include "df.h"
#include "fs.h"
#include "ipv6.h"

#include "onewire/onewire.h"
=======
#include "fs20/fs20.h"
#include "lcd/hd44780.h"
>>>>>>> 7ef04354

#include "net/handler.h"

#include "bit-macros.h"

/* global configuration */
global_config_t cfg;

/* prototypes */
void (*jump_to_bootloader)(void) = (void *)BOOTLOADER_SECTION;

/* macros */
#ifdef USE_WATCHDOG
#   define wdt_kick() wdt_reset()
#else
#   define wdt_kick()
#endif

int main(void)
/* {{{ */ {

    debug_init();
    debug_printf("debugging enabled\n");

#   ifdef HD44780_SUPPORT
    debug_printf("initializing lcd...\n");
    hd44780_init(0, 0);
#   ifdef DEBUG
    fprintf_P(lcd, PSTR("booting...\n"));
#   endif
#   endif

    /* enable interrupts */
    sei();

#   ifdef USE_WATCHDOG
    debug_printf("enabling watchdog\n");

#   ifdef DEBUG
    /* for debugging, test reset cause and jump to bootloader */
    if (MCUSR & _BV(WDRF)) {
        debug_printf("BUG: got reset by the watchdog!!\n");

        /* clear flags */
        MCUSR &= ~_BV(WDRF);

        debug_printf("jumping to bootloader...\n");
        jump_to_bootloader();

    }
#   endif

    /* set watchdog to 2 seconds */
    wdt_enable(WDTO_2S);
    wdt_kick();
#   else
    debug_printf("disabling watchdog\n");
    wdt_disable();
#   endif

    /* send boot message */
    debug_printf("booting etherrape firmware " VERSION_STRING "...\n");

    spi_init();
    network_init();
    timer_init();

#ifdef FS20_SUPPORT
    fs20_init();
#endif

    /* must be called AFTER all other initialization */
    portio_init();

    debug_printf("enc28j60 revision 0x%x\n", read_control_register(REG_EREVID));
    debug_printf("ip: %d.%d.%d.%d\n", LO8(uip_hostaddr[0]),
                                      HI8(uip_hostaddr[0]),
                                      LO8(uip_hostaddr[1]),
                                      HI8(uip_hostaddr[1]));
    debug_printf("mac: %02x:%02x:%02x:%02x:%02x:%02x\n",
            uip_ethaddr.addr[0],
            uip_ethaddr.addr[1],
            uip_ethaddr.addr[2],
            uip_ethaddr.addr[3],
            uip_ethaddr.addr[4],
            uip_ethaddr.addr[5]
            );

#   if defined(HD44780_SUPPORT) && defined(DEBUG)
    fprintf_P(lcd, PSTR("ip: %d.%d.%d.%d\n"),
        LO8(uip_hostaddr[0]), HI8(uip_hostaddr[0]),
        LO8(uip_hostaddr[1]), HI8(uip_hostaddr[1]));
    fprintf_P(lcd, PSTR("mac: %02x%02x%02x%02x%02x%02x\n"),
            uip_ethaddr.addr[0], uip_ethaddr.addr[1],
            uip_ethaddr.addr[2], uip_ethaddr.addr[3],
            uip_ethaddr.addr[4], uip_ethaddr.addr[5]
            );
#   endif

    /* main loop */
    while(1) {

        wdt_kick();

<<<<<<< HEAD
        /* check for network controller interrupts */
        enc28j60_process_interrupts();

        /* check for timer interrupt */
        if (_TIFR_TIMER1 & _BV(OCF1A)) {

            static uint8_t c;

            c++;

#           if UIP_CONNS <= 255
            uint8_t i;
#           else
            uint16_t i;
#           endif

            /* periodically check connections */
            for (i = 0; i < UIP_CONNS; i++) {
                uip_periodic(i);

                /* if this generated a packet, send it now */
                if (uip_len > 0) {
#                   if UIP_CONF_IPV6
		            uip_neighbor_out();
#                   else
                    uip_arp_out();
#                   endif

                    transmit_packet();
                }
            }

#           if UIP_UDP == 1
            for (i = 0; i < UIP_UDP_CONNS; i++) {
                uip_udp_periodic(i);

                /* if this generated a packet, send it now */
                if (uip_len > 0) {
#                   if UIP_CONF_IPV6
                    if (uip_neighbor_out() == 0)
#                   else
                    if (uip_arp_out() == 0)
#                   endif
                        uip_udp_conn->appstate.sntp.transmit_state = 1;

                    transmit_packet();
                }
            }
#           endif

            if (c % 5 == 0) /* every second */
                clock_periodic();

#   	    if UIP_CONF_IPV6
            if (c == 5) { 
                /* Send a router solicitation every 10 seconds, as long
                   as we only got a link local address.  First time one
                   second after boot */
                if(((u16_t *)(uip_hostaddr))[0] == HTONS(0xFE80)) {
                    uip_router_send_solicitation();
                    transmit_packet();
                }
            }
#           endif /* UIP_CONF_IPV6 */

            if (c == 50) { /* every 10 secs */
#               if UIP_CONF_IPV6
        		uip_neighbor_periodic();
#               else
                uip_arp_timer();
#               endif
                c = 0;
            }

            /* clear flag */
            _TIFR_TIMER1 = _BV(OCF1A);

        }

=======
        /* check for network controller interrupts,
         * call uip on received packets */
        network_process();
>>>>>>> 7ef04354
        wdt_kick();

        /* check if any timer expired,
         * poll all uip connections */
        timer_process();
        wdt_kick();

        /* update port io information */
        portio_update();
        wdt_kick();

        /* check if debug input has arrived */
        debug_process();

        /* check if fs20 data has arrived */
#ifdef FS20_SUPPORT_RECEIVE
        fs20_process();
#endif
    }

} /* }}} */<|MERGE_RESOLUTION|>--- conflicted
+++ resolved
@@ -38,25 +38,9 @@
 #include "spi.h"
 #include "network.h"
 #include "timer.h"
-<<<<<<< HEAD
-#include "clock.h"
-#include "sntp.h"
-#include "eeprom.h"
-#include "74hc165.h"
-#include "syslog.h"
-#include "httpd.h"
-#include "mem-check.h"
-#include "fs20.h"
-#include "fc.h"
-#include "df.h"
-#include "fs.h"
-#include "ipv6.h"
-
-#include "onewire/onewire.h"
-=======
 #include "fs20/fs20.h"
 #include "lcd/hd44780.h"
->>>>>>> 7ef04354
+#include "ipv6.h"
 
 #include "net/handler.h"
 
@@ -161,91 +145,9 @@
 
         wdt_kick();
 
-<<<<<<< HEAD
-        /* check for network controller interrupts */
-        enc28j60_process_interrupts();
-
-        /* check for timer interrupt */
-        if (_TIFR_TIMER1 & _BV(OCF1A)) {
-
-            static uint8_t c;
-
-            c++;
-
-#           if UIP_CONNS <= 255
-            uint8_t i;
-#           else
-            uint16_t i;
-#           endif
-
-            /* periodically check connections */
-            for (i = 0; i < UIP_CONNS; i++) {
-                uip_periodic(i);
-
-                /* if this generated a packet, send it now */
-                if (uip_len > 0) {
-#                   if UIP_CONF_IPV6
-		            uip_neighbor_out();
-#                   else
-                    uip_arp_out();
-#                   endif
-
-                    transmit_packet();
-                }
-            }
-
-#           if UIP_UDP == 1
-            for (i = 0; i < UIP_UDP_CONNS; i++) {
-                uip_udp_periodic(i);
-
-                /* if this generated a packet, send it now */
-                if (uip_len > 0) {
-#                   if UIP_CONF_IPV6
-                    if (uip_neighbor_out() == 0)
-#                   else
-                    if (uip_arp_out() == 0)
-#                   endif
-                        uip_udp_conn->appstate.sntp.transmit_state = 1;
-
-                    transmit_packet();
-                }
-            }
-#           endif
-
-            if (c % 5 == 0) /* every second */
-                clock_periodic();
-
-#   	    if UIP_CONF_IPV6
-            if (c == 5) { 
-                /* Send a router solicitation every 10 seconds, as long
-                   as we only got a link local address.  First time one
-                   second after boot */
-                if(((u16_t *)(uip_hostaddr))[0] == HTONS(0xFE80)) {
-                    uip_router_send_solicitation();
-                    transmit_packet();
-                }
-            }
-#           endif /* UIP_CONF_IPV6 */
-
-            if (c == 50) { /* every 10 secs */
-#               if UIP_CONF_IPV6
-        		uip_neighbor_periodic();
-#               else
-                uip_arp_timer();
-#               endif
-                c = 0;
-            }
-
-            /* clear flag */
-            _TIFR_TIMER1 = _BV(OCF1A);
-
-        }
-
-=======
         /* check for network controller interrupts,
          * call uip on received packets */
         network_process();
->>>>>>> 7ef04354
         wdt_kick();
 
         /* check if any timer expired,
