/*
 * Copyright (c) 2006, 2007 Jochen Roessner <jochen@lugrot.de>
 * Copyright (c) 2007 by Christian Dietrich <stettberger@dokucode.de>
 * Copyright (c) 2009 by Dirk Pannenbecker <dp@sd-gp.de>
 * Copyright (c) 2009 by Stefan Siegl <stesie@brokenpipe.de>
 * Copyright (c) 2010 by Hans Baechle <hans.baechle@gmx.net>
 * Copyright (c) 2011 by Erik Kunze <ethersex@erik-kunze.de>
 *
 * This program is free software; you can redistribute it and/or
 * modify it under the terms of the GNU General Public License
 * as published by the Free Software Foundation; either version 2
 * of the License, or (at your option) any later version.
 *
 * This program is distributed in the hope that it will be useful,
 * but WITHOUT ANY WARRANTY; without even the implied warranty of
 * MERCHANTABILITY or FITNESS FOR A PARTICULAR PURPOSE.  See the
 * GNU General Public License for more details.
 *
 * You should have received a copy of the GNU General Public License
 * along with this program; if not, write to the Free Software
 * Foundation, Inc., 675 Mass Ave, Cambridge, MA 02139, USA.
 *
 * For more information on the GPL, please go to:
 * http://www.gnu.org/copyleft/gpl.html
 */

#include <avr/io.h>
#include <avr/interrupt.h>
#include <avr/wdt.h>

#include "config.h"
#ifdef DCF1_USE_PON_SUPPORT
#include <util/delay.h>
#endif
#ifdef NTPD_SUPPORT
#include "services/ntp/ntpd_net.h"
#endif
#include "services/clock/clock.h"
#ifdef CLOCK_CPU_SUPPORT
#include "core/periodic.h"
#endif
#include "dcf77.h"


static struct
{
  /* dcf_time: dummy, flags (S,A2,Z2,Z1,A1,R,x,x), min, stunde, tag, wochentag, monat, jahr */
  uint8_t timezone;
  uint8_t time[0x8];
  uint8_t ticks;
#ifdef CLOCK_CRYSTAL_SUPPORT
  uint8_t timerlast;
#elif CLOCK_CPU_SUPPORT
  uint32_t timerlast;
#endif
  uint8_t timebyte;
  uint8_t timeparity;
  uint8_t bitcount;
  uint8_t valid; // dcf77-data valid
} dcf;

// current timestamp
static uint32_t timestamp = 0;

// last timestamp
static uint32_t last_timestamp = 0;

// last valid timestamp
static uint32_t last_valid_timestamp = 0;


#ifdef DEBUG_DCF77
# include "core/debug.h"
# define DCFDEBUG(a...)  debug_printf("dcf77: " a)
# define DCFDEBUG2(a...) debug_printf(a)
#else
# define DCFDEBUG(a...) do { } while(0)
#endif /* DEBUG_DCF77 */

<<<<<<< HEAD
// divtime = 1/128s
#define MS(x) (x##UL*128/1000UL)
=======
#ifdef CLOCK_CRYSTAL_SUPPORT
// freq 32768kHz / 128 prescaler / 2^8 timer = 1sec
#define MS(x)		((uint16_t)(x##UL*256UL/1000UL))	// x*32768/128/1000ms
#define TICK2MS(x)	((uint16_t)((x)*4))			// x*1000ms/256
#elif CLOCK_CPU_SUPPORT
#define MS(x)		((uint32_t)(x##UL*CLOCK_SECONDS/1000UL))// x*F_CPU/CLOCK_PRESCALER/1000ms
#define TICK2MS(x)	((uint16_t)((x)*1000UL/CLOCK_SECONDS))	// x*1000ms*CLOCK_PRESCALER/F_CPU
#else
#error not supported yet
#endif
#define LOW(x)		(x<=MS(160))
#define HIGH(x)		(x>MS(160))
#define BCD2BIN(x)	(x-((x/16)*6))

>>>>>>> 8b9866bd

void
dcf77_init (void)
{
  DCFDEBUG ("init dcf77\n");
#ifdef DCF1_USE_PON_SUPPORT
  DCFDEBUG ("PON\n");
  /* if module needs a peak on PON to enable dcf77 receiver
     configure pin as output, set low */
  PIN_SET (DCF1_PON);
#endif

#if defined(DCF77_PCINT_PIN)
  DCFDEBUG ("configure_pcint\n");
  /* configure */
  dcf77_configure_pcint ();
#elif defined(DCF77_INT_PIN)
  DCFDEBUG ("HAVE_DCF77_INT\n");
  /* Initialize "real" Interrupt */
  _EIMSK |= _BV (DCF77_INT_PIN);
  _EICRA = (_EICRA & ~DCF77_INT_ISCMASK) | DCF77_INT_ISC;
#else
  DCFDEBUG ("Analog Comparator\n");
  // Analog Comparator init
  ACSR |= _BV (ACIE);
#endif

#ifdef DCF1_USE_PON_SUPPORT
  for (uint8_t i = 0; i < 100; i++)
    {
      wdt_kick ();
      _delay_ms (10);
    }
  PIN_CLEAR (DCF1_PON);
#endif
}

// compute unix-timestamp from dcf77_ctx
static inline uint32_t
compute_dcf77_timestamp (void)
{
  struct clock_datetime_t dcfdate;
  dcfdate.sec = 0;
  dcfdate.min = BCD2BIN (dcf.time[2]);
  dcfdate.hour = BCD2BIN (dcf.time[3]);
  dcfdate.day = BCD2BIN (dcf.time[4]);
  dcfdate.month = BCD2BIN (dcf.time[6]);
  //dcfdate.dow   = dow; // nach ISO erster Tag Montag, nicht So!
  dcfdate.year = 100 + (BCD2BIN (dcf.time[7]));
  return clock_utc2timestamp (&dcfdate, dcf.timezone);
}

#ifdef DCF77_VECTOR
ISR (DCF77_VECTOR)
#else
ISR (ANALOG_COMP_vect)
#endif
{
#ifdef CLOCK_CRYSTAL_SUPPORT
  uint8_t timertemp = TIMER_8_AS_1_COUNTER_CURRENT;
<<<<<<< HEAD
  /* 1/256 since last signal pulse */
  uint16_t divtime = (timertemp + (clock_get_time () - dcf.timerover) * 0xFF) - dcf.timerlast;
=======
  uint16_t divtime = (dcf.ticks * (uint16_t) 256) + timertemp - dcf.timerlast;
#elif CLOCK_CPU_SUPPORT
  uint16_t timertemp = TC1_COUNTER_CURRENT - (65536 - CLOCK_SECONDS);
  uint32_t divtime = (dcf.ticks * CLOCK_SECONDS) + timertemp - dcf.timerlast;
#endif

  if (divtime < MS (20))	// ignore short spikes
    return;
>>>>>>> 8b9866bd

#ifdef HAVE_DCF1
  if (PIN_HIGH (DCF1))
#else
  if (bit_is_set (ACSR, ACO))
#endif
    {				// start of impulse
      if (divtime > MS (992) || divtime < MS (736))
	{
	  dcf.bitcount = 0;
	}
      if (divtime > MS (1700) && divtime < MS (2000) && dcf.bitcount == 0)
	{
	  if (dcf.valid == 1)
	    {
	      // set seconds
	      clock_set_time (timestamp);
	      // and reset milliseconds
#ifdef CLOCK_CRYSTAL_SUPPORT
	      timertemp = 0;
	      TIMER_8_AS_1_COUNTER_CURRENT = timertemp;
#elif CLOCK_CPU_SUPPORT
	      TC1_COUNTER_COMPARE = 65536-CLOCK_SECONDS+(timertemp%CLOCK_TICKS);
	      timertemp = 65536-CLOCK_SECONDS;
	      TC1_COUNTER_CURRENT = timertemp;
#endif
	      last_valid_timestamp = timestamp;
	      set_dcf_count (1);
	      set_ntp_count (0);
#ifdef NTPD_SUPPORT
	      // our DCF-77 Clock ist a primary; intern stratum 0; so we offer stratum+1 ! //
	      ntp_setstratum (0);
#endif
	      DCFDEBUG ("set unix-time %lu\n", timestamp);
	      dcf.valid = 0;
	    }
	  DCFDEBUG ("start sync\n");
	  dcf.bitcount = 1;
	}
      dcf.ticks = 0;	// start time meassure for new bit
    }
  else
    {				// end of impulse
      DCFDEBUG ("pulse: %2u %4ums %c\n",
		dcf.bitcount,
		TICK2MS (divtime),
		(char) ((divtime > MS (250) || divtime < MS (40)) ?
			'F' : HIGH (divtime) ? '1' : '0'));
      if (divtime > MS (250) || divtime < MS (40))
	{			// invalid pulse
	  dcf.bitcount = 0;
	  dcf.valid = 0;
	}
      else
	{
	  if (dcf.bitcount > 0 && dcf.bitcount < 60)
	    {
	      switch (dcf.bitcount)
		{
		case 1:
		  dcf.timebyte = 1;
		  dcf.valid = 0;
		  break;
		case 16:
		  DCFDEBUG ("%S\n", LOW (divtime) ?
			    PSTR ("Normalantenne") :
			    PSTR ("Reserveantenne"));
		  break;
		case 17:
		  DCFDEBUG ("%S\n", LOW (divtime) ?
			    PSTR ("Kein Wechsel von MEZ/MESZ") :
			    PSTR ("Am Ende dieser Stunde wird MEZ/MESZ umgestellt"));
		  break;
		case 18:
		  dcf.timezone = LOW (divtime) ? 0 : 1;
		  break;
		case 19:
		  DCFDEBUG ("%S\n", LOW (divtime) ?
			    PSTR ("MESZ") :
			    PSTR ("MEZ"));
		  break;
		case 20:
		  DCFDEBUG ("%S\n", LOW (divtime) ?
			    PSTR ("Keine Schaltsekunde") :
			    PSTR ("Am Ende dieser Stunde wird eine Schaltsekunde eingefuegt"));
		  break;
		case 22:
		  dcf.timebyte = 2;
		  dcf.timeparity = 0;
		  break;
		case 29:
		  dcf.time[dcf.timebyte] >>= 1;
		  DCFDEBUG ("Minute: %u\n", BCD2BIN (dcf.time[dcf.timebyte]));
		  dcf.timebyte = 0;
		  break;
		case 30:
		  dcf.timebyte = 3;
		  dcf.timeparity = 0;
		  break;
		case 36:
		  dcf.time[dcf.timebyte] >>= 2;
		  DCFDEBUG ("Stunde: %u\n", BCD2BIN (dcf.time[dcf.timebyte]));
		  dcf.timebyte = 0;
		  break;
		case 37:
		  dcf.timebyte = 4;
		  dcf.timeparity = 0;
		  break;
		case 43:
		  dcf.time[dcf.timebyte] >>= 2;
		  DCFDEBUG ("Tag: %u\n", BCD2BIN (dcf.time[dcf.timebyte]));
		  dcf.timebyte = 5;
		  break;
		case 46:
		  dcf.time[dcf.timebyte] >>= 5;
		  DCFDEBUG ("Wochentag: %u\n", BCD2BIN (dcf.time[dcf.timebyte]));
		  dcf.timebyte = 6;
		  break;
		case 51:
		  dcf.time[dcf.timebyte] >>= 3;
		  DCFDEBUG ("Monat: %u\n", BCD2BIN (dcf.time[dcf.timebyte]));
		  dcf.timebyte = 7;
		  break;
		case 59:
		  DCFDEBUG ("Jahr: 20%02u\n", BCD2BIN (dcf.time[dcf.timebyte]));
		  dcf.timebyte = 0;
		  break;
		}
	      if (HIGH (divtime))	// 1
		{
		  dcf.timeparity ^= 1;
		  if (dcf.timebyte)
		    {
		      dcf.time[dcf.timebyte] =
			(dcf.time[dcf.timebyte] >> 1) | 0x80;
		    }
		  else if (dcf.timeparity)
		    {
		      goto parity_error;
		    }
		}
	      else			// 0
		{
		  if (dcf.bitcount == 21) // start of time information
		    {
		      dcf.bitcount = 0;
		    }
		  if (dcf.timebyte)
		    {
		      dcf.time[dcf.timebyte] >>= 1;
		    }
		  else if (dcf.timeparity)
		    {
		    parity_error:
		      DCFDEBUG ("parity error\n");
		      dcf.bitcount = 0;
		      dcf.valid = 0;
		    }
		}
	      if (dcf.bitcount == 59)
		{
		  timestamp = compute_dcf77_timestamp ();
		  uint32_t diff = timestamp - last_timestamp;
		  // we need 2 valid timestamps; diff = 60s
		  DCFDEBUG ("pre-sync act - last  %lu\n", diff);
		  if (diff == 60)
		    {
		      // ok! timestamp is valid
		      dcf.valid = 1;
		    }
		  else
		    {
		      // no! but remember timestamp
		      dcf.valid = 0;
		      set_dcf_count (0);
		      last_timestamp = timestamp;
		    }
		}
	    }
	  dcf.bitcount++;
	}
    }
  dcf.timerlast = timertemp;
}

uint32_t
dcf77_get_last_valid_timestamp (void)
{
  return last_valid_timestamp;
}

void
dcf77_tick (void)
{
  dcf.ticks++;
}

/*
 -- Ethersex META --
 header(hardware/clock/dcf77/dcf77.h)
 init(dcf77_init)
 */<|MERGE_RESOLUTION|>--- conflicted
+++ resolved
@@ -77,10 +77,6 @@
 # define DCFDEBUG(a...) do { } while(0)
 #endif /* DEBUG_DCF77 */
 
-<<<<<<< HEAD
-// divtime = 1/128s
-#define MS(x) (x##UL*128/1000UL)
-=======
 #ifdef CLOCK_CRYSTAL_SUPPORT
 // freq 32768kHz / 128 prescaler / 2^8 timer = 1sec
 #define MS(x)		((uint16_t)(x##UL*256UL/1000UL))	// x*32768/128/1000ms
@@ -95,7 +91,6 @@
 #define HIGH(x)		(x>MS(160))
 #define BCD2BIN(x)	(x-((x/16)*6))
 
->>>>>>> 8b9866bd
 
 void
 dcf77_init (void)
@@ -156,10 +151,6 @@
 {
 #ifdef CLOCK_CRYSTAL_SUPPORT
   uint8_t timertemp = TIMER_8_AS_1_COUNTER_CURRENT;
-<<<<<<< HEAD
-  /* 1/256 since last signal pulse */
-  uint16_t divtime = (timertemp + (clock_get_time () - dcf.timerover) * 0xFF) - dcf.timerlast;
-=======
   uint16_t divtime = (dcf.ticks * (uint16_t) 256) + timertemp - dcf.timerlast;
 #elif CLOCK_CPU_SUPPORT
   uint16_t timertemp = TC1_COUNTER_CURRENT - (65536 - CLOCK_SECONDS);
@@ -168,7 +159,6 @@
 
   if (divtime < MS (20))	// ignore short spikes
     return;
->>>>>>> 8b9866bd
 
 #ifdef HAVE_DCF1
   if (PIN_HIGH (DCF1))
