/*
 *
 * Copyright (c) by Alexander Neumann <alexander@bumpern.de>
 * Copyright (c) 2007 by Stefan Siegl <stesie@brokenpipe.de>
 * Copyright (c) 2007 by Christian Dietrich <stettberger@dokucode.de>
 *
 * This program is free software; you can redistribute it and/or modify it
 * under the terms of the GNU General Public License (either version 2 or
 * version 3) as published by the Free Software Foundation.
 *
 * This program is distributed in the hope that it will be useful,
 * but WITHOUT ANY WARRANTY; without even the implied warranty of
 * MERCHANTABILITY or FITNESS FOR A PARTICULAR PURPOSE.  See the
 * GNU General Public License for more details.
 *
 * You should have received a copy of the GNU General Public License
 * along with this program; if not, write to the Free Software
 * Foundation, Inc., 675 Mass Ave, Cambridge, MA 02139, USA.
 *
 * For more information on the GPL, please go to:
 * http://www.gnu.org/copyleft/gpl.html
 */

#include <string.h>
#include <avr/pgmspace.h>
#include <avr/eeprom.h>
#include <avr/interrupt.h>

#include "config.h"
#include "core/debug.h"
#include "core/eeprom.h"
#include "core/bit-macros.h"
#include "hardware/onewire/onewire.h"

#include "protocols/ecmd/ecmd-base.h"


/* parse an onewire rom address at cmd, write result to ptr */
int8_t parse_ow_rom(char *cmd, ow_rom_code_t *rom)
{
    uint8_t *addr = rom->bytewise;
    uint8_t end;

#ifdef DEBUG_ECMD_OW_ROM
    debug_printf("called parse_ow_rom with string '%s'\n", cmd);
#endif

    /* read 8 times 2 hex chars into a byte */
    int ret = sscanf_P(cmd, PSTR("%2hhx%2hhx%2hhx%2hhx%2hhx%2hhx%2hhx%2hhx%c"),
                       addr+0, addr+1, addr+2, addr+3,
                       addr+4, addr+5, addr+6, addr+7,
                       &end);

#ifdef DEBUG_ECMD_OW_ROM
    debug_printf("scanf returned %d\n", ret);
#endif

    if ((ret == 8) || ((ret == 9) && (end == ' '))) {
#ifdef DEBUG_ECMD_OW_ROM
        debug_printf("read rom %02x %02x %02x %02x %02x %02x %02x %02x\n",
                     addr[0], addr[1], addr[2], addr[3],
                     addr[4], addr[5], addr[6], addr[7]);
#endif
        return 0;
    }

    return -1;
}

#ifdef ONEWIRE_DETECT_SUPPORT
#ifdef ONEWIRE_POLLING_SUPPORT
int16_t parse_cmd_onewire_list(char *cmd, char *output, uint16_t len)
{
	int8_t list_type;
        while (*cmd == ' ')
            cmd++;
	switch (*cmd) {
		case 't':
			list_type = OW_LIST_TYPE_TEMP_SENSOR;
			break;
		case 'e':
			list_type = OW_LIST_TYPE_EEPROM;
			break;
		case '\0':
			list_type = OW_LIST_TYPE_ALL;
			break;
		default:
			return ECMD_ERR_PARSE_ERROR;
	}
	static uint8_t i=0;
	int16_t ret=0;
        do
	{
		if(ow_sensors[i].ow_rom_code.raw != 0)
		{
        		if ((list_type == OW_LIST_TYPE_ALL) || (list_type == OW_LIST_TYPE_TEMP_SENSOR && ow_temp_sensor(&ow_sensors[i].ow_rom_code)) || (list_type == OW_LIST_TYPE_EEPROM && ow_eeprom(&ow_sensors[i].ow_rom_code))) {
				ret = snprintf_P(output, len,
				PSTR("%02x%02x%02x%02x%02x%02x%02x%02x"),
				ow_sensors[i].ow_rom_code.bytewise[0],
				ow_sensors[i].ow_rom_code.bytewise[1],
				ow_sensors[i].ow_rom_code.bytewise[2],
				ow_sensors[i].ow_rom_code.bytewise[3],
				ow_sensors[i].ow_rom_code.bytewise[4],
				ow_sensors[i].ow_rom_code.bytewise[5],
				ow_sensors[i].ow_rom_code.bytewise[6],
				ow_sensors[i].ow_rom_code.bytewise[7]
				);
			}
		}
		i++;
	}while(ret == 0 && i<OW_SENSORS_COUNT);
	if(i<OW_SENSORS_COUNT)
		return	ECMD_AGAIN(ret);
	else
	{
		i=0;
		return  ECMD_FINAL(ret);
	}
}
#else
int16_t parse_cmd_onewire_list(char *cmd, char *output, uint16_t len)
{

    uint8_t firstonbus = 0;
    int16_t ret;

    if (ow_global.lock == 0) {
        firstonbus = 1;
#if ONEWIRE_BUSCOUNT > 1
        ow_global.bus = 0;
#endif
#ifdef DEBUG_ECMD_OW_LIST
        debug_printf("called onewire list for the first time\n");
#endif

#ifdef ONEWIRE_DS2502_SUPPORT
	/* parse optional parameters */
        while (*cmd == ' ')
            cmd++;
	switch (*cmd) {
		case 't':
			ow_global.list_type = OW_LIST_TYPE_TEMP_SENSOR;
			break;
		case 'e':
			ow_global.list_type = OW_LIST_TYPE_EEPROM;
			break;
		case '\0':
			ow_global.list_type = OW_LIST_TYPE_ALL;
			break;
		default:
			return ECMD_ERR_PARSE_ERROR;
	}
#endif
    } else {
#ifdef DEBUG_ECMD_OW_LIST
        debug_printf("called onewire list again\n");
#endif
        firstonbus = 0;
    }

#if defined ONEWIRE_DS2502_SUPPORT || ONEWIRE_BUSCOUNT > 1
list_next: ;
#endif

    /* disable interrupts */
    uint8_t sreg = SREG;
    cli();

#if ONEWIRE_BUSCOUNT > 1
    ret = ow_search_rom((uint8_t)(1 << (ow_global.bus + ONEWIRE_STARTPIN)), firstonbus);
#else
    ret = ow_search_rom(ONEWIRE_BUSMASK, firstonbus);
#endif

    /* re-enable interrupts */
    SREG = sreg;

    /* make sure only one conversion happens at a time */
    ow_global.lock = 1;

    if (ret == 1) {
#ifdef ONEWIRE_DS2502_SUPPORT
        if ((ow_global.list_type == OW_LIST_TYPE_ALL) ||
            ((ow_global.list_type == OW_LIST_TYPE_TEMP_SENSOR) &&
             (ow_temp_sensor(&ow_global.current_rom))) ||
            ((ow_global.list_type == OW_LIST_TYPE_EEPROM) &&
             (ow_eeprom(&ow_global.current_rom)))) {
           /* only print device rom address if it matches the selected list type */
#endif

#ifdef DEBUG_ECMD_OW_LIST
           debug_printf("discovered device "
#if ONEWIRE_BUSCOUNT > 1
                    "%02x %02x %02x %02x %02x %02x %02x %02x on bus %d\n",
#else
                    "%02x %02x %02x %02x %02x %02x %02x %02x\n",
#endif
                    ow_global.current_rom.bytewise[0],
                    ow_global.current_rom.bytewise[1],
                    ow_global.current_rom.bytewise[2],
                    ow_global.current_rom.bytewise[3],
                    ow_global.current_rom.bytewise[4],
                    ow_global.current_rom.bytewise[5],
                    ow_global.current_rom.bytewise[6],
                    ow_global.current_rom.bytewise[7]
#if ONEWIRE_BUSCOUNT > 1
                    ,ow_global.bus);
#else
		    );
#endif
#endif
           ret = snprintf_P(output, len,
                    PSTR("%02x%02x%02x%02x%02x%02x%02x%02x"),
                    ow_global.current_rom.bytewise[0],
                    ow_global.current_rom.bytewise[1],
                    ow_global.current_rom.bytewise[2],
                    ow_global.current_rom.bytewise[3],
                    ow_global.current_rom.bytewise[4],
                    ow_global.current_rom.bytewise[5],
                    ow_global.current_rom.bytewise[6],
                    ow_global.current_rom.bytewise[7]);

#ifdef DEBUG_ECMD_OW_LIST
            debug_printf("generated %d bytes\n", ret);
#endif

            /* set return value that the parser has to be called again */
            if (ret > 0)
                ret = ECMD_AGAIN(ret);

#ifdef DEBUG_ECMD_OW_LIST
            debug_printf("returning %d\n", ret);
#endif
            return ECMD_FINAL(ret);

#ifdef ONEWIRE_DS2502_SUPPORT
        } else {
            /* device did not match list type: try again */
            firstonbus = 0;
            goto list_next;
        }
#endif
    }

#if ONEWIRE_BUSCOUNT > 1
#ifdef DEBUG_ECMD_OW_LIST
    if (ret != 0) {
        debug_printf("no devices on bus %d\n", ow_global.bus);
    }
#endif
    if (ow_global.bus < ONEWIRE_BUSCOUNT - 1) {
        ow_global.bus++;
        firstonbus = 1;
        goto list_next;
    }
#endif
    ow_global.lock = 0;
    return ECMD_FINAL_OK;

}
#endif /* ONEWIRE_POLLING_SUPPORT*/
#endif /* ONEWIRE_DETECT_SUPPORT */
#ifdef ONEWIRE_POLLING_SUPPORT
int16_t parse_cmd_onewire_get(char *cmd, char *output, uint16_t len)
{
<<<<<<< HEAD
    struct ow_rom_code_t rom;
=======
    ow_rom_code_t rom;
>>>>>>> 2da88f93
    int16_t ret;
    ret = parse_ow_rom(cmd, &rom);
    if (ret < 0)
        return ECMD_ERR_PARSE_ERROR;
    if (ow_temp_sensor(&rom)) {
	/*Search the sensor...*/
	        for(uint8_t i=0;i<OW_SENSORS_COUNT;i++)
                {
			if(ow_sensors[i].ow_rom_code.raw == rom.raw)
			{
				/*Found it*/
				int16_t temp=ow_sensors[i].temp;
				div_t res = div(temp,10);
				ret = snprintf_P(output, len, PSTR("%d.%1d"), res.quot,res.rem);
				return ECMD_FINAL(ret);
			}
		}
		/*Sensor is not in list*/
		ret = snprintf_P(output, len, PSTR("Sensor not in list!"));
	        return ECMD_FINAL(ret);
#ifdef ONEWIRE_DS2502_SUPPORT
    } else if (ow_eeprom(&rom)) {
        debug_printf("reading mac\n");
<<<<<<< HEAD

        /* disable interrupts */
        uint8_t sreg = SREG;
        cli();

        uint8_t mac[6];
        ret = ow_eeprom_read(&rom, mac);

        /* re-enable interrupts */
        SREG = sreg;

        if (ret != 0) {
            debug_printf("mac read failed: %d\n", ret);
            return ECMD_ERR_READ_ERROR;
        }

        debug_printf("successfully read mac\n");

        debug_printf("mac: %02x:%02x:%02x:%02x:%02x:%02x\n",
                mac[0], mac[1], mac[2], mac[3], mac[4], mac[5]);

=======

        /* disable interrupts */
        uint8_t sreg = SREG;
        cli();

        uint8_t mac[6];
        ret = ow_eeprom_read(&rom, mac);

        /* re-enable interrupts */
        SREG = sreg;

        if (ret != 0) {
            debug_printf("mac read failed: %d\n", ret);
            return ECMD_ERR_READ_ERROR;
        }

        debug_printf("successfully read mac\n");

        debug_printf("mac: %02x:%02x:%02x:%02x:%02x:%02x\n",
                mac[0], mac[1], mac[2], mac[3], mac[4], mac[5]);

>>>>>>> 2da88f93
        ret = snprintf_P(output, len,
                PSTR("mac: %02x:%02x:%02x:%02x:%02x:%02x"),
                mac[0], mac[1], mac[2], mac[3], mac[4], mac[5]);
#endif /* ONEWIRE_DS2502_SUPPORT */
    } else {
        debug_printf("unknown sensor type\n");
#ifdef TEENSY_SUPPORT
        strcpy_P (output, PSTR("unknown sensor type"));
        return ECMD_FINAL(strlen(output));
#else
        ret = snprintf_P(output, len, PSTR("unknown sensor type"));
#endif
    }

    return ECMD_FINAL(ret);

}
#else
int16_t parse_cmd_onewire_get(char *cmd, char *output, uint16_t len)
{
    ow_rom_code_t rom;
    int16_t ret;

    while (*cmd == ' ')
        cmd++;
    debug_printf("called onewire_get with: \"%s\"\n", cmd);

    ret = parse_ow_rom(cmd, &rom);

    /* check for parse error */
    if (ret < 0)
        return ECMD_ERR_PARSE_ERROR;

    if (ow_temp_sensor(&rom)) {
        debug_printf("reading temperature\n");

        /* disable interrupts */
        uint8_t sreg = SREG;
        cli();

        ow_temp_scratchpad_t sp;
        ret = ow_temp_read_scratchpad(&rom, &sp);

        /* re-enable interrupts */
        SREG = sreg;

        if (ret != 1) {
            debug_printf("scratchpad read failed: %d\n", ret);
            return ECMD_ERR_READ_ERROR;
        }

        debug_printf("successfully read scratchpad\n");

        int16_t temp = ow_temp_normalize(&rom, &sp);

        debug_printf("temperature: %d.%d\n", HI8(temp), LO8(temp) > 0 ? 5 : 0);

        int8_t sign = (int8_t)(temp < 0);

#ifdef TEENSY_SUPPORT
        if (sign) {
            temp = -temp;
            output[0] = '-';
        }
        /* Here sign is 0 or 1 */
        itoa (HI8(temp), output + sign, 10);
        char *ptr = output + strlen (output);

        *(ptr ++) = '.';
        itoa (HI8(((temp & 0x00ff) * 10) + 0x80), ptr, 10);
        return ECMD_FINAL(strlen(output));
#else
        if (sign) temp = -temp;
        ret = snprintf_P(output, len, PSTR("%s%d.%1d"),
                         sign?"-":"", (int8_t) HI8(temp), HI8(((temp & 0x00ff) * 10) + 0x80));
#endif

#ifdef ONEWIRE_DS2502_SUPPORT
    } else if (ow_eeprom(&rom)) {
        debug_printf("reading mac\n");

        /* disable interrupts */
        uint8_t sreg = SREG;
        cli();

        uint8_t mac[6];
        ret = ow_eeprom_read(&rom, mac);

        /* re-enable interrupts */
        SREG = sreg;

        if (ret != 0) {
            debug_printf("mac read failed: %d\n", ret);
            return ECMD_ERR_READ_ERROR;
        }

        debug_printf("successfully read mac\n");

        debug_printf("mac: %02x:%02x:%02x:%02x:%02x:%02x\n",
                mac[0], mac[1], mac[2], mac[3], mac[4], mac[5]);

        ret = snprintf_P(output, len,
                PSTR("mac: %02x:%02x:%02x:%02x:%02x:%02x"),
                mac[0], mac[1], mac[2], mac[3], mac[4], mac[5]);
#endif /* ONEWIRE_DS2502_SUPPORT */
    } else {
        debug_printf("unknown sensor type\n");
#ifdef TEENSY_SUPPORT
	strcpy_P (output, PSTR("unknown sensor type"));
	return ECMD_FINAL(strlen(output));
#else
        ret = snprintf_P(output, len, PSTR("unknown sensor type"));
#endif
    }

    return ECMD_FINAL(ret);
}
#endif
#ifdef ONEWIRE_POLLING_SUPPORT
int16_t parse_cmd_onewire_convert(char *cmd, char *output, uint16_t len)
{
        return ECMD_FINAL_OK;
}
#else
int16_t parse_cmd_onewire_convert(char *cmd, char *output, uint16_t len)
{
    int16_t ret;

    while (*cmd == ' ')
        cmd++;
    debug_printf("called onewire_convert with: \"%s\"\n", cmd);

    ow_rom_code_t rom, *romptr;

    ret = parse_ow_rom(cmd, &rom);

    /* check for romcode */
    romptr = (ret < 0) ? NULL : &rom;

    debug_printf("converting temperature...\n");

    /* disable interrupts */
    uint8_t sreg = SREG;
    cli();

    ret = ow_temp_start_convert_wait(romptr);

    SREG = sreg;

    if (ret == 1)
        /* done */
        return ECMD_FINAL_OK;
    else if (ret == -1)
        /* no device attached */
        return ECMD_ERR_READ_ERROR;
    else
        /* wrong rom family code */
        return ECMD_ERR_PARSE_ERROR;

}
#endif

/*
  -- Ethersex META --
  block([[Dallas_1-wire_Bus]])
  ecmd_ifdef(ONEWIRE_DETECT_SUPPORT)
    ecmd_feature(onewire_list, "1w list",,Return a list of the connected onewire devices)
  ecmd_endif()
  ecmd_feature(onewire_get, "1w get", DEVICE, Return temperature value of onewire DEVICE (provide 64-bit ID as 16-hex-digits))
  ecmd_feature(onewire_convert, "1w convert", [DEVICE], Trigger temperature conversion of either DEVICE or all connected devices)
*/<|MERGE_RESOLUTION|>--- conflicted
+++ resolved
@@ -263,11 +263,7 @@
 #ifdef ONEWIRE_POLLING_SUPPORT
 int16_t parse_cmd_onewire_get(char *cmd, char *output, uint16_t len)
 {
-<<<<<<< HEAD
-    struct ow_rom_code_t rom;
-=======
     ow_rom_code_t rom;
->>>>>>> 2da88f93
     int16_t ret;
     ret = parse_ow_rom(cmd, &rom);
     if (ret < 0)
@@ -291,7 +287,6 @@
 #ifdef ONEWIRE_DS2502_SUPPORT
     } else if (ow_eeprom(&rom)) {
         debug_printf("reading mac\n");
-<<<<<<< HEAD
 
         /* disable interrupts */
         uint8_t sreg = SREG;
@@ -313,29 +308,6 @@
         debug_printf("mac: %02x:%02x:%02x:%02x:%02x:%02x\n",
                 mac[0], mac[1], mac[2], mac[3], mac[4], mac[5]);
 
-=======
-
-        /* disable interrupts */
-        uint8_t sreg = SREG;
-        cli();
-
-        uint8_t mac[6];
-        ret = ow_eeprom_read(&rom, mac);
-
-        /* re-enable interrupts */
-        SREG = sreg;
-
-        if (ret != 0) {
-            debug_printf("mac read failed: %d\n", ret);
-            return ECMD_ERR_READ_ERROR;
-        }
-
-        debug_printf("successfully read mac\n");
-
-        debug_printf("mac: %02x:%02x:%02x:%02x:%02x:%02x\n",
-                mac[0], mac[1], mac[2], mac[3], mac[4], mac[5]);
-
->>>>>>> 2da88f93
         ret = snprintf_P(output, len,
                 PSTR("mac: %02x:%02x:%02x:%02x:%02x:%02x"),
                 mac[0], mac[1], mac[2], mac[3], mac[4], mac[5]);
