--- conflicted
+++ resolved
@@ -295,17 +295,10 @@
 #endif  /* RFM12_IP_SUPPORT */
 #endif  /* not TEENSY_SUPPORT */
 
-<<<<<<< HEAD
-#ifdef HAVE_STATUSLED_RFM12_RX
+#ifdef STATUSLED_RFM12_RX_SUPPORT
   PIN_CLEAR(STATUSLED_RFM12_RX);
 #endif
-#ifdef HAVE_STATUSLED_RFM12_TX
-=======
-#ifdef STATUSLED_RFM12_RX_SUPPORT
-  PIN_CLEAR(RSTATUSLED_RFM12_RX);
-#endif
 #ifdef STATUSLED_RFM12_TX_SUPPORT
->>>>>>> fb88796f
   PIN_CLEAR(STATUSLED_RFM12_TX);
 #endif
 
@@ -436,13 +429,8 @@
   if(rfm12_status != RFM12_NEW)
     return (0);			/* no new Packet */
 
-<<<<<<< HEAD
 #ifdef HAVE_STATUSLED_RFM12_RX
   PIN_CLEAR(STATUSLED_RFM12_RX);
-=======
-#ifdef STATUSLED_RFM12_RX_SUPPORT
-  PIN_CLEAR(RSTATUSLED_RFM12_RX);
->>>>>>> fb88796f
 #endif
 
   rfm12_index_t len = rfm12_buf[1];
@@ -510,11 +498,7 @@
 {
   rfm12_status = RFM12_TX;
 
-<<<<<<< HEAD
-#ifdef HAVE_STATUSLED_RFM12_TX
-=======
 #ifdef STATUSLED_RFM12_TX_SUPPORT
->>>>>>> fb88796f
   PIN_SET(STATUSLED_RFM12_TX);
 #endif
 
