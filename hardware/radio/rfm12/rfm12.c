--- conflicted
+++ resolved
@@ -354,20 +354,12 @@
   if (baud < 7)
     return;
 
-<<<<<<< HEAD
-  /* Baudrate = 344827,58621 / (R + 1) / (1 + CS * 7) */
-  uint8_t param = (uint8_t)((baud < 54 ? 43104UL : 344828UL) / baud / 100) - 1;
-
-  rfm12_prologue ();
-  rfm12_trans(0xC680 | param);
-=======
   rfm12_prologue ();
   /* Baudrate = 344827,58621 / (R + 1) / (1 + CS * 7) */
   if (baud < 54)
     rfm12_trans(0xC680 | ((43104 / baud / 100) - 1));
   else
     rfm12_trans(0xC600 | ((344828UL / baud / 100) - 1));
->>>>>>> de4330e9
   rfm12_epilogue ();
 }
 
