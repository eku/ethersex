/*
 * Copyright (c) 2007,2008 by Jochen Roessner <jochen@lugrot.de>
 *
 * This program is free software; you can redistribute it and/or modify
 * it under the terms of the GNU General Public License version 2 as
 * published by the Free Software Foundation.
 *
 * This program is distributed in the hope that it will be useful,
 * but WITHOUT ANY WARRANTY; without even the implied warranty of
 * MERCHANTABILITY or FITNESS FOR A PARTICULAR PURPOSE.  See the
 * GNU General Public License for more details.
 *
 * You should have received a copy of the GNU General Public License
 * along with this program; if not, write to the Free Software
 * Foundation, Inc., 675 Mass Ave, Cambridge, MA 02139, USA.
 *
 * For more information on the GPL, please go to:
 * http://www.gnu.org/copyleft/gpl.html
 */

#include <string.h>
#include <avr/io.h>
#include <avr/interrupt.h>
#include <util/delay.h>
#include "../net/i2c_state.h"
#include "../uip/uip.h"
#include "../config.h"
#include "i2c.h"

#ifdef I2C_SUPPORT

/* constants */
<<<<<<< HEAD
#ifdef SKIPJACK_SUPPORT
#define MAXDATAPAKETLEN (uint8_t)(UIP_APPDATA_SIZE - 11)
#else
#define MAXDATAPAKETLEN (uint8_t)(UIP_APPDATA_SIZE - 3)
#endif

=======
#define MAXDATAPAKETLEN (uint8_t)(UIP_APPDATA_SIZE - 3)
>>>>>>> 34d9e1db

#define STATS (uip_udp_conn->appstate.i2c)

/*
 * direkter zugriff zum packet buffer
 */
#define BUF ((struct uip_udpip_hdr *)&uip_appdata[-UIP_IPUDPH_LEN])

enum datalen {
  GETMAXDATA = 1,
  READFROMI2C
};

static void 
i2c_wait_int()
{
  while( (TWCR & _BV(TWINT)) == 0);
}

static uint8_t
    i2c_send ( uint8_t sendbyte )
{
  TWDR = sendbyte;
  TWCR |= _BV(TWINT);
  i2c_wait_int();
  return (TWSR & 0xF8);
}

// static void
//     i2c_send_buffer_immediate(void)
// {
//   //uip_send(&i2ctx, I2C_DATAOFFSET);
//   uip_process(UIP_UDP_SEND_CONN);
//   fill_llh_and_transmit();
//   uip_slen = 0;
// }

static void
    reset_connection(uip_udp_conn_t *i2c_conn)
{
  uip_ipaddr_copy(i2c_conn->ripaddr, all_ones_addr);
  i2c_conn->rport = 0;
  i2c_conn->appstate.i2c.timeout = 0;
  i2c_conn->appstate.i2c.last_seqnum = 0;
}

static void
    i2c_port_init(void)
{
  TWCR = 0;
  /* max speed 400khz (problematisch)  ~(_BV(TWPS0) | _BV(TWPS1)) BR = 16
  speed 100khz (normal) _BV(TWPS0) BR = 92 */
  //TWSR &= ~(_BV(TWPS0) | _BV(TWPS1));
#if F_CPU > 10000000
  TWSR |= _BV(TWPS0);
  TWBR = 92;
#else
  TWBR = 52; //max speed for twi bei 8mhz, ca 100khz by 12Mhz Crystal
  PORTC |= _BV(PC4) | _BV(PC5); //enable pullup vor i2c
#endif
  //TWCR |= _BV(TWEN);
}

void 
    i2c_core_init(uip_udp_conn_t *i2c_conn)
{
  i2c_port_init();
  reset_connection(i2c_conn);
}

void
    i2c_core_periodic(void)
{
  if(STATS.timeout == 1){
    TWCR = 0;
    reset_connection(uip_udp_conn);
    /* FIXME:   PORTC &= ~_BV(PC2); */
  }
  if(STATS.timeout > 0)
    STATS.timeout--;
    
  /* error detection on i2c bus */
  if((TWSR & 0xF8) == 0x00)
    TWCR = 0;
    //i2c_port_init();
}

void i2c_core_newdata(void)
{
	
  struct i2c_t *REQ = uip_appdata;
		/*
  * ueberschreiben der connection info. 
  * port und adresse auf den remotehost begrenzen
  * und antwort paket senden mit der maximalen pufferlaenge (i2c open)
                */
  uint8_t resetconnection = 0;
  if(STATS.last_seqnum == 0){
    uip_ipaddr_copy(uip_udp_conn->ripaddr, BUF->srcipaddr);
    uip_udp_conn->rport = BUF->srcport;
  }

  if(uip_datalen() == GETMAXDATA && REQ->seqnum == 0)
  {
    REQ->maxdatalen = MAXDATAPAKETLEN;
    uip_slen = 2;
    resetconnection = 1;
  }
  else if(uip_datalen() >= READFROMI2C) //  && 
  {
    if(STATS.last_seqnum == 0)
    {
      /* sende startcondition und adresse wenn kein paket vorher da war (last_seqnum = 0) */
      TWCR = _BV(TWINT) | _BV(TWSTA) | _BV(TWEN);
      i2c_wait_int();
      uint8_t TWSRtmp = (TWSR & 0xF8);
      if(TWSRtmp == 0x08 || TWSRtmp == 0x10)
      {
        TWCR = _BV(TWEN);
        TWSRtmp = i2c_send ( REQ->i2c_addr_rw );
        //TWCR = _BV(TWINT) | _BV(TWEN);
        //i2c_wait_int();
        //            revc code          send code ack      send code nack
        if(TWSRtmp != 0x40 && TWSRtmp != 0x18 && TWSRtmp != 0x20)
        {
          TWCR = 0;
          uip_slen = 1;
          resetconnection = 1;
        }
      }
      else
      {
        TWCR = 0;
        uip_slen = 1;
        resetconnection = 1;
      }
    }
    if(!resetconnection){
      uint8_t TWSRtmp;
      if((REQ->i2c_addr_rw & 0x01) == 1)
      {
        uint8_t tmp_datalen = REQ->datalen;
        uint8_t tmp_datapos = 0;
        if (tmp_datalen > MAXDATAPAKETLEN)
          tmp_datalen = MAXDATAPAKETLEN;
        
        while (tmp_datapos < tmp_datalen)
        {
          if(tmp_datapos == (tmp_datalen - 1) && REQ->seqnum == 0)
            TWCR = _BV(TWINT) | _BV(TWEN);
          else
          {
            TWCR = _BV(TWINT) | _BV(TWEN) | _BV(TWEA);
          }
          i2c_wait_int();
          TWSRtmp = (TWSR & 0xF0);
          if(TWSRtmp == 0x50 ){
            REQ->readdata[tmp_datapos++] = TWDR;
          }
          else{
            uip_slen = 1;
            resetconnection = 1;
            break;
          }
        }
        if(REQ->seqnum == 0){
          TWCR = _BV(TWINT) | _BV(TWSTO) | _BV(TWEN);
          resetconnection = 1;
        }
        uip_slen = tmp_datalen + 1;
      }
      else
      {
<<<<<<< HEAD
        if(STATS.last_seqnum == 0 || REQ->seqnum != STATS.last_seqnum)
        {
          uint8_t tmp_datapos = 0;
  
          while (tmp_datapos < uip_datalen() - 2){
            TWSRtmp = i2c_send ( REQ->writedata[tmp_datapos++] );
            /* fehler protokollieren */
            if(TWSRtmp != 0x28){
              break;
            }
          }
          if(REQ->seqnum == 0){
            TWCR = _BV(TWINT) | _BV(TWSTO) | _BV(TWEN);
            resetconnection = 1;
          }
          REQ->write_datalen_ack = tmp_datapos;
        }
        else
          REQ->write_datalen_ack = uip_datalen() - 2;
=======
        uint8_t tmp_datapos = 0;

        while (tmp_datapos < uip_datalen() - 2){
          TWSRtmp = i2c_send ( REQ->writedata[tmp_datapos++] );
          /* fehler protokollieren */
          if(TWSRtmp != 0x28){
            break;
          }
        }
        if(REQ->seqnum == 0){
          TWCR = _BV(TWINT) | _BV(TWSTO) | _BV(TWEN);
          resetconnection = 1;
        }
        REQ->write_datalen_ack = tmp_datapos;
>>>>>>> 34d9e1db
        uip_slen = 2;
      }
    }
  }
  if(!resetconnection){
    STATS.last_seqnum = REQ->seqnum;
    STATS.timeout = 25;
  }
  uip_process(UIP_UDP_SEND_CONN);
  fill_llh_and_transmit();
  uip_slen = 0;
  if(resetconnection)
    reset_connection(uip_udp_conn);
}

#endif<|MERGE_RESOLUTION|>--- conflicted
+++ resolved
@@ -30,16 +30,7 @@
 #ifdef I2C_SUPPORT
 
 /* constants */
-<<<<<<< HEAD
-#ifdef SKIPJACK_SUPPORT
-#define MAXDATAPAKETLEN (uint8_t)(UIP_APPDATA_SIZE - 11)
-#else
 #define MAXDATAPAKETLEN (uint8_t)(UIP_APPDATA_SIZE - 3)
-#endif
-
-=======
-#define MAXDATAPAKETLEN (uint8_t)(UIP_APPDATA_SIZE - 3)
->>>>>>> 34d9e1db
 
 #define STATS (uip_udp_conn->appstate.i2c)
 
@@ -213,7 +204,6 @@
       }
       else
       {
-<<<<<<< HEAD
         if(STATS.last_seqnum == 0 || REQ->seqnum != STATS.last_seqnum)
         {
           uint8_t tmp_datapos = 0;
@@ -233,22 +223,6 @@
         }
         else
           REQ->write_datalen_ack = uip_datalen() - 2;
-=======
-        uint8_t tmp_datapos = 0;
-
-        while (tmp_datapos < uip_datalen() - 2){
-          TWSRtmp = i2c_send ( REQ->writedata[tmp_datapos++] );
-          /* fehler protokollieren */
-          if(TWSRtmp != 0x28){
-            break;
-          }
-        }
-        if(REQ->seqnum == 0){
-          TWCR = _BV(TWINT) | _BV(TWSTO) | _BV(TWEN);
-          resetconnection = 1;
-        }
-        REQ->write_datalen_ack = tmp_datapos;
->>>>>>> 34d9e1db
         uip_slen = 2;
       }
     }
