--- conflicted
+++ resolved
@@ -15,12 +15,8 @@
 	tetrirape_net.c \
 	tftp_net.c \
 	udp_echo_net.c \
-<<<<<<< HEAD
-	sensor_rfm12_net.c \
 	i2c_slave_net.c \
-=======
 	zbus_linkbeat_net.c \
->>>>>>> 5c0d234f
 
 ##############################################################################
 # generic fluff
