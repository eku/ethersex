TARGET = libnet.a
TOPDIR = ..
SRC = \
	bootp_net.c \
	dns_net.c \
	ecmd_net.c \
	ecmd_sender_net.c \
	handler.c \
	i2c_net.c \
	ntpd_net.c \
	ntp_net.c \
	rfm12_linkbeat_net.c \
	stella_net.c \
	syslog_net.c \
	tetrirape_net.c \
	tftp_net.c \
	udp_echo_net.c \
<<<<<<< HEAD
	sensor_rfm12_net.c \
	i2c_slave_net.c \
=======
	i2c_slave_net.c \
	zbus_linkbeat_net.c \
	sensor_rfm12_net.c \
>>>>>>> c5668eaf

##############################################################################
# generic fluff
include $(TOPDIR)/defaults.mk
include $(TOPDIR)/rules.mk<|MERGE_RESOLUTION|>--- conflicted
+++ resolved
@@ -15,14 +15,9 @@
 	tetrirape_net.c \
 	tftp_net.c \
 	udp_echo_net.c \
-<<<<<<< HEAD
-	sensor_rfm12_net.c \
-	i2c_slave_net.c \
-=======
 	i2c_slave_net.c \
 	zbus_linkbeat_net.c \
 	sensor_rfm12_net.c \
->>>>>>> c5668eaf
 
 ##############################################################################
 # generic fluff
