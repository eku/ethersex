--- conflicted
+++ resolved
@@ -36,11 +36,7 @@
 #include "i2c_state.h"
 #include "i2c_slave_state.h"
 #include "dyndns_state.h"
-<<<<<<< HEAD
-#include "yport_state.h"
 #include "sensormodul_state.h"
-=======
->>>>>>> eafc1601
 
 /* uip appstate for tcp */
 typedef union uip_tcp_connection_state {
