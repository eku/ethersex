--- conflicted
+++ resolved
@@ -74,19 +74,14 @@
     struct i2c_connection_state_t i2c;
 #   endif
 
-<<<<<<< HEAD
 #   ifdef OPENVPN_SUPPORT
     struct openvpn_connection_state_t openvpn;
 #   endif
 
-=======
 #   ifdef ZBUS_SUPPORT
     struct zbus_connection_state_t zbus;
 #   endif
 
-    /* put udp application states here, example:
-     * struct sntp_connection_state_t sntp; */
->>>>>>> d76c09be
 } uip_udp_appstate_t;
 
 #endif