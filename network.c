/* vim:fdm=marker ts=4 et ai
 * {{{
 *
 * Copyright (c) by Alexander Neumann <alexander@bumpern.de>
 * Copyright (c) 2007 by Stefan Siegl <stesie@brokenpipe.de>
 *
 * This program is free software; you can redistribute it and/or modify
 * it under the terms of the GNU General Public License version 2 as
 * published by the Free Software Foundation.
 *
 * This program is distributed in the hope that it will be useful,
 * but WITHOUT ANY WARRANTY; without even the implied warranty of
 * MERCHANTABILITY or FITNESS FOR A PARTICULAR PURPOSE.  See the
 * GNU General Public License for more details.
 *
 * You should have received a copy of the GNU General Public License
 * along with this program; if not, write to the Free Software
 * Foundation, Inc., 675 Mass Ave, Cambridge, MA 02139, USA.
 *
 * For more information on the GPL, please go to:
 * http://www.gnu.org/copyleft/gpl.html
 }}} */

#include <avr/eeprom.h>
<<<<<<< HEAD
#include <avr/pgmspace.h>
#include <util/crc16.h>
=======
>>>>>>> 7ef04354
#include <string.h>
#include <avr/pgmspace.h>

#include "network.h"
#include "config.h"
#include "eeprom.h"
<<<<<<< HEAD
#include "sntp.h"
#include "syslog.h"
#include "ethcmd.h"
#include "httpd.h"
#include "crc.h"
#include "fc.h"
#include "ipv6.h"
=======
#include "bit-macros.h"
#include "net/handler.h"

#include "debug.h"
>>>>>>> 7ef04354

#include "uip/uip.h"
#include "uip/uip_arp.h"
#include "uip/uip_neighbor.h"

#ifndef ENC28J60_POLL
    #define interrupt_occured() (!(INT_PIN & _BV(INT_PIN_NAME)))
    #define wol_interrupt_occured() (!(WOL_PIN & _BV(WOL_PIN_NAME)))
#else
    #define interrupt_occured() 0
    #define wol_interrupt_occured() 0
#endif

/* prototypes */
void process_packet(void);

void network_init(void)
/* {{{ */ {

    uip_init();

#if UIP_CONF_IPV6
    uip_neighbor_init();
#else
    uip_arp_init();
#endif

    uip_ipaddr_t ipaddr;

    /* use uip buffer as generic space here, since when this function is called,
     * no network packets will be processed */
    void *buf = uip_buf;

    /* load base network settings */
#   ifdef DEBUG_NET_CONFIG
    debug_printf("net: loading base network settings\n");
#   endif

    /* use global network packet buffer for configuration */
    eeprom_read_block(buf, EEPROM_CONFIG_BASE, sizeof(struct eeprom_config_base_t));

    /* checksum */
    uint8_t checksum = crc_checksum(buf, sizeof(struct eeprom_config_base_t) - 1);

    struct eeprom_config_base_t *cfg_base = (struct eeprom_config_base_t *)buf;

    if (checksum != cfg_base->crc) {

        debug_printf("net: crc mismatch: 0x%x != 0x%x, loading default settings\n",
            checksum, cfg_base->crc);

        /* load default settings and save to buffer */
        memcpy_P(uip_ethaddr.addr, PSTR("\xAC\xDE\x48\xFD\x0F\xD0"), 6);
<<<<<<< HEAD
#       if !UIP_CONF_IPV6
=======
        memcpy(&cfg_base->mac, uip_ethaddr.addr, 6);

>>>>>>> 7ef04354
        uip_ipaddr(ipaddr, 10,0,0,5);
        uip_sethostaddr(ipaddr);
        memcpy(&cfg_base->ip, &ipaddr, sizeof(uip_ipaddr_t));

        uip_ipaddr(ipaddr, 255,255,255,0);
        uip_setnetmask(ipaddr);
<<<<<<< HEAD
#	    endif
    } else {

        /* load config settings */
        memcpy(uip_ethaddr.addr, &BASE_CONFIG->mac, 6);
#       if !UIP_CONF_IPV6
        memcpy(&ipaddr, &BASE_CONFIG->ip, 4);
=======
        memcpy(&cfg_base->netmask, &ipaddr, sizeof(uip_ipaddr_t));

        uip_ipaddr(ipaddr, 0, 0, 0, 0);
        uip_setdraddr(ipaddr);
        memcpy(&cfg_base->gateway, &ipaddr, sizeof(uip_ipaddr_t));

        /* calculate new checksum */
        checksum = crc_checksum(buf, sizeof(struct eeprom_config_base_t) - 1);
        cfg_base->crc = checksum;

        /* save config */
        eeprom_write_block(buf, EEPROM_CONFIG_BASE, sizeof(struct eeprom_config_base_t));

    } else {

        /* load settings from eeprom */
        memcpy(uip_ethaddr.addr, &cfg_base->mac, 6);
        memcpy(&ipaddr, &cfg_base->ip, 4);
>>>>>>> 7ef04354
        uip_sethostaddr(ipaddr);
        memcpy(&ipaddr, &cfg_base->netmask, 4);
        uip_setnetmask(ipaddr);
        memcpy(&ipaddr, &cfg_base->gateway, 4);
        uip_setdraddr(ipaddr);

<<<<<<< HEAD
#       ifdef DEBUG_NET_CONFIG
        uart_puts_P("config: ip: ");
        uart_puts_ip(&uip_hostaddr);
        uart_putc('/');
        uart_puts_ip(&uip_netmask);
        uart_puts_P(" gw: ");
        uart_puts_ip(&uip_draddr);
        uart_eol();
#       endif /* DEBUG_NET_CONFIG */
#	    endif /* !UIP_CONF_IPV6 */

    }

#   if UIP_CONF_IPV6
    uip_ip6autoconfig(0xFE80, 0x0000, 0x0000, 0x0000);
    uip_ipaddr_copy(uip_lladdr, uip_hostaddr);
=======
        /* optimized version: FIXME: does this work?
        memcpy(uip_ethaddr.addr, &cfg_base->mac, 6);
        uip_sethostaddr(&cfg_base->ip);
        uip_sethostaddr(&cfg_base->netmask);
        uip_setdraddr(&cfg_base->gateway);
        */

    }

#   ifdef DEBUG_NET_CONFIG
    debug_printf("ip: %d.%d.%d.%d/%d.%d.%d.%d, gw: %d.%d.%d.%d\n",
        LO8(uip_hostaddr[0]), HI8(uip_hostaddr[0]), LO8(uip_hostaddr[1]), HI8(uip_hostaddr[1]),
        LO8(uip_netmask[0]), HI8(uip_netmask[0]), LO8(uip_netmask[1]), HI8(uip_netmask[1]),
        LO8(uip_draddr[0]), HI8(uip_draddr[0]), LO8(uip_draddr[1]), HI8(uip_draddr[1]));
>>>>>>> 7ef04354
#   endif

    /* load extended network settings */
#   ifdef DEBUG_NET_CONFIG
    debug_printf("net: loading extended network settings\n");
#   endif

    /* use global network packet buffer for configuration */
    eeprom_read_block(buf, EEPROM_CONFIG_EXT, sizeof(struct eeprom_config_ext_t));

    /* checksum */
    checksum = crc_checksum(buf, sizeof(struct eeprom_config_ext_t) - 1);

    struct eeprom_config_ext_t *cfg_ext = (struct eeprom_config_ext_t *)buf;

    if (checksum != cfg_ext->crc) {
        debug_printf("net: ext crc mismatch: 0x%x != 0x%x, loading default settings\n",
                checksum, cfg_ext->crc);

        /* set defaults */
        memset(&cfg.sntp_server, 0, sizeof(uip_ipaddr_t));
        cfg.options.sntp = 0;

<<<<<<< HEAD
        memcpy(&sntp_server, &EXT_CONFIG->sntp_server, sizeof(uip_ipaddr_t));
        sntp_synchronize();

        /* syslog-server */
        memcpy(&global_syslog.server, &EXT_CONFIG->syslog_server, sizeof(uip_ipaddr_t));
        global_syslog.enabled = 1;
=======
    } else {

        /* load settings */
        memcpy(&cfg.sntp_server, &cfg_ext->sntp_server, 4);
        memcpy(&cfg.options, &cfg_ext->options, sizeof(global_options_t));
>>>>>>> 7ef04354

#       ifdef DEBUG_NET_CONFIG
        if (cfg.options.sntp)
            debug_printf("cfg: sntp server is %d.%d.%d.%d\n",
                    LO8(cfg.sntp_server[0]), HI8(cfg.sntp_server[0]),
                    LO8(cfg.sntp_server[1]), HI8(cfg.sntp_server[1]));
#       endif

    }

    network_init_apps();
    init_enc28j60();

} /* }}} */

void network_process(void)
/* {{{ */ {

    /* also check packet counter, see errata #6 */
#   ifdef ENC28J60_REV4_WORKAROUND
    uint8_t pktcnt = read_control_register(REG_EPKTCNT);
#   endif

    /* if no interrupt occured and no packets are in the receive
     * buffer, return */
    if ( !interrupt_occured()
#   ifdef ENC28J60_REV4_WORKAROUND
                || pktcnt == 0
#   endif
           )
        return;

#   if defined(ENC28J60_REV4_WORKAROUND) && defined(DEBUG_REV4_WORKAROUND)
    if (pktcnt > 5)
        debug_printf("net: BUG: pktcnt > 5\n");
#   endif

    /* read interrupt register */
    uint8_t EIR = read_control_register(REG_EIR);

    /* clear global interrupt flag */
    bit_field_clear(REG_EIE, _BV(INTIE));

#ifdef DEBUG_INTERRUPT
    /* check if some interrupts occured */
    if (EIR != 0) {

        debug_printf("net: controller interrupt, EIR = 0x%02x\n", EIR);
        if (EIR & _BV(LINKIF))
            debug_printf("\t* Link\n");
        if (EIR & _BV(TXIF))
            debug_printf("\t* Tx\n");
        if (EIR & _BV(PKTIF))
            debug_printf("\t* Pkt\n");
        if (EIR & _BV(RXERIF))
            debug_printf("\t* rx error\n");
        if (EIR & _BV(TXERIF))
            debug_printf("\t* tx error\n");
    }
#endif

    /* check each interrupt flag the interrupt is activated for, and clear it
     * if neccessary */

    /* link change flag */
    if (EIR & _BV(LINKIF)) {

        /* clear interrupt flag */
        read_phy(PHY_PHIR);

        /* read new link state */
        uint8_t link_state = (read_phy(PHY_PHSTAT2) & _BV(LSTAT)) > 0;

        if (link_state) {
            debug_printf("net: got link!\n");
        } else
            debug_printf("net: no link!\n");

    }

    /* packet transmit flag */
    if (EIR & _BV(TXIF)) {

#ifdef DEBUG
        uint8_t ESTAT = read_control_register(REG_ESTAT);

        if (ESTAT & _BV(TXABRT))
            debug_printf("net: packet transmit failed\n");
#endif
        /* clear flags */
        bit_field_clear(REG_EIR, _BV(TXIF));
        bit_field_clear(REG_ESTAT, _BV(TXABRT) | _BV(LATECOL) );
    }

    /* packet receive flag */
    if (EIR & _BV(PKTIF)) {

        process_packet();
    }

    /* receive error */
    if (EIR & _BV(RXERIF)) {
        debug_printf("net: receive error!\n");

        bit_field_clear(REG_EIR, _BV(RXERIF));

#ifdef ENC28J60_REV4_WORKAROUND
        init_enc28j60();
#endif

    }

    /* transmit error */
    if (EIR & _BV(TXERIF)) {
#ifdef DEBUG
        debug_printf("net: transmit error!\n");
#endif

        bit_field_clear(REG_EIR, _BV(TXERIF));
    }

    /* set global interrupt flag */
    bit_field_set(REG_EIE, _BV(INTIE));

} /* }}} */

void process_packet(void)
/* {{{ */ {

    /* if there is a packet to process */
    if (read_control_register(REG_EPKTCNT) == 0)
        return;

#   ifdef DEBUG_NET
    debug_printf("net: packet received\n");
#   endif

    /* read next packet pointer */
    set_read_buffer_pointer(enc28j60_next_packet_pointer);
    enc28j60_next_packet_pointer = read_buffer_memory() | (read_buffer_memory() << 8);

    /* read receive status vector */
    struct receive_packet_vector_t rpv;
    uint8_t *p = (uint8_t *)&rpv;

    for (uint8_t i = 0; i < sizeof(struct receive_packet_vector_t); i++)
        *p++ = read_buffer_memory();

    /* decrement rpv received_packet_size by 4, because the 4 byte CRC checksum is counted */
    rpv.received_packet_size -= 4;

    /* check size */
<<<<<<< HEAD
    if (rpv.received_packet_size > MAX_FRAME_LENGTH
            || rpv.received_packet_size < UIP_LLH_LEN
=======
    if (rpv.received_packet_size > NET_MAX_FRAME_LENGTH
            || rpv.received_packet_size < sizeof(struct uip_eth_hdr)
>>>>>>> 7ef04354
            || rpv.received_packet_size > UIP_BUFSIZE) {
#       ifdef DEBUG
        debug_printf("net: packet too large or too small for an ethernet header: %d\n", rpv.received_packet_size);
#       endif
        return;
    }

    /* read packet */
    p = uip_buf;
    for (uint16_t i = 0; i < rpv.received_packet_size; i++)
        *p++ = read_buffer_memory();

    uip_len = rpv.received_packet_size;

    /* process packet */
    struct uip_eth_hdr *packet = (struct uip_eth_hdr *)&uip_buf;
    switch (ntohs(packet->type)) {

#       if !UIP_CONF_IPV6
        /* process arp packet */
        case UIP_ETHTYPE_ARP:
#           ifdef DEBUG_NET
            debug_printf("net: arp packet received\n");
#           endif
            uip_arp_arpin();

            /* if there is a packet to send, send it now */
            if (uip_len > 0)
                transmit_packet();

            break;
#       endif /* !UIP_CONF_IPV6 */

#       if UIP_CONF_IPV6
        /* process ip packet */
        case UIP_ETHTYPE_IP6:
#           ifdef DEBUG_NET
            uart_puts_P("net: ip6 packet received\r\n");
#           endif
#       else /* !UIP_CONF_IPV6 */
        /* process ip packet */
        case UIP_ETHTYPE_IP:
#           ifdef DEBUG_NET
            debug_printf("net: ip packet received\n");
#           endif
            uip_arp_ipin();
#       endif /* !UIP_CONF_IPV6 */

            uip_input();

            /* if there is a packet to send, send it now */
            if (uip_len > 0) {

                /* check if an arp request has to be send */
#               if UIP_CONF_IPV6
            	uip_neighbor_out();
#               else
                uip_arp_out();
#		        endif

                transmit_packet();
            }

            break;
#       ifdef DEBUG_UNKNOWN_PACKETS
        default:
            /* debug output */
            debug_printf("net: unknown packet, %02x%02x%02x%02x%02x%02x "
                         "-> %02x%02x%02x%02x%02x%02x, type 0x%02x%02x\n",
                         packet->src.addr[0],
                         packet->src.addr[1],
                         packet->src.addr[2],
                         packet->src.addr[3],
                         packet->src.addr[4],
                         packet->src.addr[5],
                         packet->dest.addr[0],
                         packet->dest.addr[1],
                         packet->dest.addr[2],
                         packet->dest.addr[3],
                         packet->dest.addr[4],
                         packet->dest.addr[5],
                         HI8(ntohs(packet->type)),
                         LO8(ntohs(packet->type)));
            break;
#       endif
    }

    /* advance receive read pointer, ensuring that an odd value is programmed
     * (next_receive_packet_pointer is always even), see errata #13 */
    if ( (enc28j60_next_packet_pointer - 1) < RXBUFFER_START
            || (enc28j60_next_packet_pointer - 1) > RXBUFFER_END) {

        write_control_register(REG_ERXRDPTL, LO8(RXBUFFER_END));
        write_control_register(REG_ERXRDPTH, HI8(RXBUFFER_END));

    } else {

        write_control_register(REG_ERXRDPTL, LO8(enc28j60_next_packet_pointer - 1));
        write_control_register(REG_ERXRDPTH, HI8(enc28j60_next_packet_pointer - 1));

    }

    /* decrement packet counter */
    bit_field_set(REG_ECON2, _BV(PKTDEC));

} /* }}} */

void transmit_packet(void)
/* {{{ */ {

    /* wait for any transmits to end, with timeout */
    uint8_t timeout = 100;
    while (read_control_register(REG_ECON1) & _BV(ECON1_TXRTS) && timeout-- > 0);

    if (timeout == 0) {
        debug_printf("net: timeout waiting for TXRTS, aborting transmit!\n");
        return;
    }

    uint16_t start_pointer = TXBUFFER_START;

    /* set send control registers */
    write_control_register(REG_ETXSTL, LO8(start_pointer));
    write_control_register(REG_ETXSTH, HI8(start_pointer));

    write_control_register(REG_ETXNDL, LO8(start_pointer + uip_len));
    write_control_register(REG_ETXNDH, HI8(start_pointer + uip_len));

    /* set pointer to beginning of tx buffer */
    set_write_buffer_pointer(start_pointer);

    /* write override byte */
    write_buffer_memory(0);

    /* write data */
    for (uint16_t i = 0; i < uip_len; i++)
        write_buffer_memory(uip_buf[i]);

#   ifdef ENC28J60_REV4_WORKAROUND
    /* reset transmit hardware, see errata #12 */
    bit_field_set(REG_ECON1, _BV(ECON1_TXRST));
    bit_field_clear(REG_ECON1, _BV(ECON1_TXRST));
#   endif

    /* transmit packet */
    bit_field_set(REG_ECON1, _BV(ECON1_TXRTS));

} /* }}} */<|MERGE_RESOLUTION|>--- conflicted
+++ resolved
@@ -22,31 +22,17 @@
  }}} */
 
 #include <avr/eeprom.h>
-<<<<<<< HEAD
-#include <avr/pgmspace.h>
-#include <util/crc16.h>
-=======
->>>>>>> 7ef04354
 #include <string.h>
 #include <avr/pgmspace.h>
 
 #include "network.h"
 #include "config.h"
 #include "eeprom.h"
-<<<<<<< HEAD
-#include "sntp.h"
-#include "syslog.h"
-#include "ethcmd.h"
-#include "httpd.h"
-#include "crc.h"
-#include "fc.h"
 #include "ipv6.h"
-=======
 #include "bit-macros.h"
 #include "net/handler.h"
 
 #include "debug.h"
->>>>>>> 7ef04354
 
 #include "uip/uip.h"
 #include "uip/uip_arp.h"
@@ -100,32 +86,21 @@
 
         /* load default settings and save to buffer */
         memcpy_P(uip_ethaddr.addr, PSTR("\xAC\xDE\x48\xFD\x0F\xD0"), 6);
-<<<<<<< HEAD
+        memcpy(&cfg_base->mac, uip_ethaddr.addr, 6);
+
 #       if !UIP_CONF_IPV6
-=======
-        memcpy(&cfg_base->mac, uip_ethaddr.addr, 6);
-
->>>>>>> 7ef04354
         uip_ipaddr(ipaddr, 10,0,0,5);
         uip_sethostaddr(ipaddr);
         memcpy(&cfg_base->ip, &ipaddr, sizeof(uip_ipaddr_t));
 
         uip_ipaddr(ipaddr, 255,255,255,0);
         uip_setnetmask(ipaddr);
-<<<<<<< HEAD
-#	    endif
-    } else {
-
-        /* load config settings */
-        memcpy(uip_ethaddr.addr, &BASE_CONFIG->mac, 6);
-#       if !UIP_CONF_IPV6
-        memcpy(&ipaddr, &BASE_CONFIG->ip, 4);
-=======
         memcpy(&cfg_base->netmask, &ipaddr, sizeof(uip_ipaddr_t));
 
         uip_ipaddr(ipaddr, 0, 0, 0, 0);
         uip_setdraddr(ipaddr);
         memcpy(&cfg_base->gateway, &ipaddr, sizeof(uip_ipaddr_t));
+#       endif
 
         /* calculate new checksum */
         checksum = crc_checksum(buf, sizeof(struct eeprom_config_base_t) - 1);
@@ -138,47 +113,34 @@
 
         /* load settings from eeprom */
         memcpy(uip_ethaddr.addr, &cfg_base->mac, 6);
+#       if !UIP_CONF_IPV6
         memcpy(&ipaddr, &cfg_base->ip, 4);
->>>>>>> 7ef04354
         uip_sethostaddr(ipaddr);
         memcpy(&ipaddr, &cfg_base->netmask, 4);
         uip_setnetmask(ipaddr);
         memcpy(&ipaddr, &cfg_base->gateway, 4);
         uip_setdraddr(ipaddr);
 
-<<<<<<< HEAD
-#       ifdef DEBUG_NET_CONFIG
-        uart_puts_P("config: ip: ");
-        uart_puts_ip(&uip_hostaddr);
-        uart_putc('/');
-        uart_puts_ip(&uip_netmask);
-        uart_puts_P(" gw: ");
-        uart_puts_ip(&uip_draddr);
-        uart_eol();
-#       endif /* DEBUG_NET_CONFIG */
-#	    endif /* !UIP_CONF_IPV6 */
-
-    }
-
-#   if UIP_CONF_IPV6
-    uip_ip6autoconfig(0xFE80, 0x0000, 0x0000, 0x0000);
-    uip_ipaddr_copy(uip_lladdr, uip_hostaddr);
-=======
         /* optimized version: FIXME: does this work?
         memcpy(uip_ethaddr.addr, &cfg_base->mac, 6);
         uip_sethostaddr(&cfg_base->ip);
         uip_sethostaddr(&cfg_base->netmask);
         uip_setdraddr(&cfg_base->gateway);
         */
-
-    }
-
-#   ifdef DEBUG_NET_CONFIG
+#	    endif /* !UIP_CONF_IPV6 */
+
+    }
+
+#   if UIP_CONF_IPV6
+    uip_ip6autoconfig(0xFE80, 0x0000, 0x0000, 0x0000);
+    uip_ipaddr_copy(uip_lladdr, uip_hostaddr);
+#   endif
+
+#   ifdef DEBUG_NET_CONFIG && !UIP_CONF_IPV6
     debug_printf("ip: %d.%d.%d.%d/%d.%d.%d.%d, gw: %d.%d.%d.%d\n",
         LO8(uip_hostaddr[0]), HI8(uip_hostaddr[0]), LO8(uip_hostaddr[1]), HI8(uip_hostaddr[1]),
         LO8(uip_netmask[0]), HI8(uip_netmask[0]), LO8(uip_netmask[1]), HI8(uip_netmask[1]),
         LO8(uip_draddr[0]), HI8(uip_draddr[0]), LO8(uip_draddr[1]), HI8(uip_draddr[1]));
->>>>>>> 7ef04354
 #   endif
 
     /* load extended network settings */
@@ -202,22 +164,13 @@
         memset(&cfg.sntp_server, 0, sizeof(uip_ipaddr_t));
         cfg.options.sntp = 0;
 
-<<<<<<< HEAD
-        memcpy(&sntp_server, &EXT_CONFIG->sntp_server, sizeof(uip_ipaddr_t));
-        sntp_synchronize();
-
-        /* syslog-server */
-        memcpy(&global_syslog.server, &EXT_CONFIG->syslog_server, sizeof(uip_ipaddr_t));
-        global_syslog.enabled = 1;
-=======
     } else {
 
         /* load settings */
-        memcpy(&cfg.sntp_server, &cfg_ext->sntp_server, 4);
+        memcpy(&cfg.sntp_server, &cfg_ext->sntp_server, sizeof(uip_ipaddr_t));
         memcpy(&cfg.options, &cfg_ext->options, sizeof(global_options_t));
->>>>>>> 7ef04354
-
-#       ifdef DEBUG_NET_CONFIG
+
+#       ifdef DEBUG_NET_CONFIG && !UIP_CONF_IPV6
         if (cfg.options.sntp)
             debug_printf("cfg: sntp server is %d.%d.%d.%d\n",
                     LO8(cfg.sntp_server[0]), HI8(cfg.sntp_server[0]),
@@ -368,13 +321,8 @@
     rpv.received_packet_size -= 4;
 
     /* check size */
-<<<<<<< HEAD
     if (rpv.received_packet_size > MAX_FRAME_LENGTH
             || rpv.received_packet_size < UIP_LLH_LEN
-=======
-    if (rpv.received_packet_size > NET_MAX_FRAME_LENGTH
-            || rpv.received_packet_size < sizeof(struct uip_eth_hdr)
->>>>>>> 7ef04354
             || rpv.received_packet_size > UIP_BUFSIZE) {
 #       ifdef DEBUG
         debug_printf("net: packet too large or too small for an ethernet header: %d\n", rpv.received_packet_size);
