dnl
dnl ecmd_defs.m4
dnl
dnl  You can declare your ecmd commands here.  The code will be expanded
dnl  by the make system (which in turn uses GNU m4) to build the
dnl  ecmd_defs.c file.
dnl
dnl  Lines starting with `dnl' are comments.
dnl

block([[I2C]] (TWI)) dnl ==========================
ecmd_ifdef(I2C_DETECT_SUPPORT)
  ecmd_feature(i2c_detect, "i2c detect",,list detected I2C Chips)
ecmd_endif
ecmd_ifdef(I2C_GENERIC_SUPPORT)
  ecmd_feature(i2c_read_byte, "i2c rbb",ADDR,read byte from I2C chip)
  ecmd_feature(i2c_read_byte_data, "i2c rbd",CHIPADDR REGADDR,read byte from register address at I2C chip)
  ecmd_feature(i2c_read_word_data, "i2c rwd",CHIPADDR REGADDR,read word from register address at I2C chip)
  ecmd_feature(i2c_write_byte, "i2c wbb",ADDR HEXVALUE,write byte to I2C chip)
  ecmd_feature(i2c_write_byte_data, "i2c wbd",CHIPADDR REGADDR HEXVALUE,write byte to register address on I2C chip)
  ecmd_feature(i2c_write_word_data, "i2c wwd",CHIPADDR REGADDR HEXVALUE,write word to register address on I2C chip)
ecmd_endif
ecmd_ifdef(I2C_LM75_SUPPORT)
  ecmd_feature(i2c_lm75, "lm75",ADDR, Get temperature)
ecmd_endif
ecmd_ifdef(I2C_DS1631_SUPPORT)
  ecmd_feature(i2c_ds1631_read_temperature, "ds1631 temp",ADDR, Read last converted temperature)
  ecmd_feature(i2c_ds1631_set_power_state, "ds1631 convert",ADDR VALUE, Initiate temperature conversions (0: stop, 1: convert))
ecmd_endif
ecmd_ifdef(I2C_TSL2550_SUPPORT)
  ecmd_feature(i2c_tsl2550_show_lux_level, "tsl2550 lux",, Show light level by reading adc registers and computing level)
  ecmd_feature(i2c_tsl2550_set_power_state, "tsl2550 power", VALUE, Set the TSL2550s power state (0: down, 1:up))
  ecmd_feature(i2c_tsl2550_set_operating_mode, "tsl2550 mode", VALUE, Set the TSL2550s operating mode (0: standard range, 1: extended range))
ecmd_endif
ecmd_ifdef(I2C_PCA9531_SUPPORT)
  ecmd_feature(i2c_pca9531, "pca9531",ADDR PERIODPWM1 DUTYPWM1 PERIODPWM2 DUTYPWM2 LED0..3 LED4..7, set PWM1 and PWM2 and LED states)
ecmd_endif
ecmd_ifdef(I2C_PCA9685_SUPPORT)
  ecmd_feature(i2c_pca9685_set_led, "pca9685s",ADDR, LED, ON, OFF )
  ecmd_feature(i2c_pca9685_set_mode, "pca9685m",ADDR, OUTDRV, IVRT, PRESCALE )
ecmd_endif
ecmd_ifdef(I2C_PCF8574X_SUPPORT)
  ecmd_feature(i2c_pcf8574x_read, "pcf8574x read",ADDR CHIP, Get bits)
  ecmd_feature(i2c_pcf8574x_set, "pcf8574x set",ADDR CHIP HEXVALUE, Set bits)
ecmd_endif
ecmd_ifdef(I2C_MAX7311_SUPPORT)
  ecmd_feature(i2c_max7311_setDDRw, "max7311 setDDRw", ADDR VALUE, Set Direction-Register DDR (VALUE as hex))
  ecmd_feature(i2c_max7311_setOUTw, "max7311 setOUTw", ADDR VALUE, Set Output-Register OUT (VALUE as hex))
  ecmd_feature(i2c_max7311_getDDRw, "max7311 getDDRw", ADDR, Get Direction-Register DDR)
  ecmd_feature(i2c_max7311_getOUTw, "max7311 getOUTw", ADDR, Get Output-Register OUT)
  ecmd_feature(i2c_max7311_getINw, "max7311 getINw", ADDR, Get Input-Register IN)
  ecmd_feature(i2c_max7311_set, "max7311 set", ADDR BIT VALUE, Set Output-BIT to VALUE (bool))
  ecmd_feature(i2c_max7311_pulse, "max7311 pulse", ADDR BIT TIME, Toggle Output-BIT for TIME (in ms))
ecmd_endif
<<<<<<< HEAD
ecmd_ifdef(I2C_PCA9555_SUPPORT)
  ecmd_feature(i2c_pca9555_out, "i2c pca9555 out",VALUE,write word to register address on I2C chip)
  ecmd_feature(i2c_pca9555_in, "i2c pca9555 in",,read word from register address on I2C chip)
  ecmd_feature(i2c_pca9555_mode, "i2c pca9555 mode",VALUE,select input or output mode for pins on I2C chip)
=======
ecmd_ifdef(I2C_BMP085_SUPPORT)
  ecmd_feature(i2c_bmp085_temp, "bmp085 temp",, Get temperature in 0.1°C)
  ecmd_feature(i2c_bmp085_apress, "bmp085 apress",, Get absolute pressure in Pa)
  ecmd_ifdef(I2C_BMP085_BAROCALC_SUPPORT)
    ecmd_feature(i2c_bmp085_height, "bmp085 height", PRESSNN, Get height in cm, pressure at N0 needed)
    ecmd_feature(i2c_bmp085_pressnn, "bmp085 pressnn", HEIGHT, Get pressure at N0, height in cm needed)
  ecmd_endif
>>>>>>> 988663b6
ecmd_endif

block([[Blinkenlights_MCUF|MCUF]]) dnl ============================
ecmd_ifdef(MCUF_SUPPORT)
  ecmd_ifdef(MCUF_CLOCK_SUPPORT)
    ecmd_feature(mcuf_show_clock, "mcuf showclock",, Show digital clock)
  ecmd_endif
  ecmd_ifdef(MCUF_SCROLLTEXT_SUPPORT)
   ecmd_feature(mcuf_show_string, "mcuf showstring",MESSAGE, Show scrolling MESSAGE on the display)
  ecmd_endif
  ecmd_ifdef(MCUF_MODUL_SUPPORT)
   ecmd_feature(mcuf_modul_list, "mcuf modul list",, List all modules)
   ecmd_feature(mcuf_modul, "mcuf modul",N, Select module N)
  ecmd_endif
ecmd_endif

block([[FS20]]) dnl ==========================
ecmd_ifdef(FS20_SUPPORT)
  ecmd_ifdef(FS20_SEND_SUPPORT)
    ecmd_feature(fs20_send, "fs20 send",HOUSECODE ADDR CMD [CMD2], Send FS20 command. See [[FS20]] for details.)
  ecmd_endif()
  ecmd_ifdef(FHT_SEND_SUPPORT)
    ecmd_feature(fht_send, "fht send",HOUSECODE ADDR CMD [CMD2], Send FHT command. See [[FS20]] for details.)
  ecmd_endif()

  ecmd_ifdef(FS20_RECEIVE_SUPPORT)
    ecmd_feature(fs20_receive, "fs20 receive",, Receive FS20/FHT sequence and display it.)
  ecmd_endif()

  ecmd_ifdef(FS20_RECEIVE_WS300_SUPPORT)
    ecmd_feature(fs20_ws300, "fs20 ws300",, Receive FS20 sequence from WS300 weather station and decode it.)
  ecmd_endif()
ecmd_endif()

block(Miscelleanous) dnl ============================
dnl   Put stuff that doesn't fit elsewhere here, i.e. this is a good place
dnl   for commands that don't fit in any category and would thus require to add
dnl   a category just for one specific command (which we don't want)

ecmd_ifndef(TEENSY_SUPPORT)
  ecmd_feature(help, "help",, List which commands are available.)

  ecmd_feature(version, "version",,Display the version number.)

dnl  ecmd_ifdef(USART_SUPPORT)
dnl    ecmd_feature(usart_baud, "usart baud", BAUD, Set the USART baudrate to BAUD.)
dnl  ecmd_endif()
ecmd_endif()

ecmd_ifdef(FREE_SUPPORT)
  ecmd_feature(free, "free",, Display free space.)
ecmd_endif()

dnl block(EEPROM) dnl ==========================
ecmd_ifdef(EEPROM_SUPPORT)
  ecmd_feature(eeprom_reinit, "eeprom reinit",, Force reinitialization of the EEPROM config area)
ecmd_endif<|MERGE_RESOLUTION|>--- conflicted
+++ resolved
@@ -52,12 +52,6 @@
   ecmd_feature(i2c_max7311_set, "max7311 set", ADDR BIT VALUE, Set Output-BIT to VALUE (bool))
   ecmd_feature(i2c_max7311_pulse, "max7311 pulse", ADDR BIT TIME, Toggle Output-BIT for TIME (in ms))
 ecmd_endif
-<<<<<<< HEAD
-ecmd_ifdef(I2C_PCA9555_SUPPORT)
-  ecmd_feature(i2c_pca9555_out, "i2c pca9555 out",VALUE,write word to register address on I2C chip)
-  ecmd_feature(i2c_pca9555_in, "i2c pca9555 in",,read word from register address on I2C chip)
-  ecmd_feature(i2c_pca9555_mode, "i2c pca9555 mode",VALUE,select input or output mode for pins on I2C chip)
-=======
 ecmd_ifdef(I2C_BMP085_SUPPORT)
   ecmd_feature(i2c_bmp085_temp, "bmp085 temp",, Get temperature in 0.1°C)
   ecmd_feature(i2c_bmp085_apress, "bmp085 apress",, Get absolute pressure in Pa)
@@ -65,7 +59,11 @@
     ecmd_feature(i2c_bmp085_height, "bmp085 height", PRESSNN, Get height in cm, pressure at N0 needed)
     ecmd_feature(i2c_bmp085_pressnn, "bmp085 pressnn", HEIGHT, Get pressure at N0, height in cm needed)
   ecmd_endif
->>>>>>> 988663b6
+ecmd_endif
+ecmd_ifdef(I2C_PCA9555_SUPPORT)
+  ecmd_feature(i2c_pca9555_out, "i2c pca9555 out",VALUE,write word to register address on I2C chip)
+  ecmd_feature(i2c_pca9555_in, "i2c pca9555 in",,read word from register address on I2C chip)
+  ecmd_feature(i2c_pca9555_mode, "i2c pca9555 mode",VALUE,select input or output mode for pins on I2C chip)
 ecmd_endif
 
 block([[Blinkenlights_MCUF|MCUF]]) dnl ============================
