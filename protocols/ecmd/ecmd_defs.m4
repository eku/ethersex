--- conflicted
+++ resolved
@@ -24,23 +24,7 @@
   ecmd_endif()
 ecmd_endif()
 
-<<<<<<< HEAD
-block(Resetting the controller) dnl ==========================
-ecmd_ifndef(TEENSY_SUPPORT)
-  ecmd_ifndef(DISABLE_REBOOT_SUPPORT)
-    ecmd_feature(reset, "reset",,Reset the Ethersex.)
-    ecmd_feature(wdreset, "wdreset",,Go into endless loop to trigger a watchdog timeout.)
-  ecmd_endif()
-ecmd_endif()
-
-ecmd_ifndef(DISABLE_REBOOT_SUPPORT)
-  ecmd_feature(bootloader, "bootloader",,Call the bootloader.)
-ecmd_endif()
-
 block([[RFM12_ASK]]) dnl ==========================
-=======
-block(RFM12 ASK) dnl ==========================
->>>>>>> 5e7faff3
 ecmd_ifdef(RFM12_ASK_SENDER_SUPPORT)
   ecmd_ifdef(RFM12_ASK_TEVION_SUPPORT)
   ecmd_feature(rfm12_ask_tevion_send, "rfm12 tevion", , housecode command delay cnt)
