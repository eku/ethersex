--- conflicted
+++ resolved
@@ -258,10 +258,6 @@
 
 #ifdef SKIPJACK_SUPPORT
   rfm12_decrypt (data, &len);
-<<<<<<< HEAD
-#endif
-=======
->>>>>>> 98bd7b38
 
   if (!len)
     rfm12_rxstart ();		/* rfm12_decrypt destroyed the packet. */
@@ -294,12 +290,9 @@
 
 #ifdef SKIPJACK_SUPPORT
   rfm12_encrypt (data, &size);
-<<<<<<< HEAD
-=======
 
   if (!size)
     return 4;
->>>>>>> 98bd7b38
 #endif
 
   i = size; while (i --)
