#!/bin/bash
j=0
maxper=30
for i in ".text" ".data" ".bss"
do
	val[$j]=$(avr-size -A $1 | grep $i | sed -e "s/^$i *//g" | cut -d " " -f1)
	let j=$j+1
done

IMAGESIZE=$(ls -l $1.bin | awk '{ print $5 }')
<<<<<<< HEAD
if [ "$3" != "y" ]; then
  FLASHSIZE=$(echo $(( 0x`echo -e "#include <avr/io.h>\nFLASHEND" | avr-cpp -mmcu=$2 | sed '$!d;s/^..//'` + 1 )))
else
  FLASHSIZE=$4
fi
=======
FLASHSIZE=`echo -e "#include <avr/io.h>\nFLASHEND" | avr-cpp -mmcu=$2 | sed '$!d;s/^..//'`
FLASHSIZE=`echo $(( 0x$FLASHSIZE + 1 ))`
>>>>>>> 6b60a3ae
PERCENT=$(perl -e "printf('%.2f', $IMAGESIZE.0 / $FLASHSIZE.0 *100.0);" )
PER=$(perl -e "printf('%i', $IMAGESIZE / $FLASHSIZE *$maxper);" )

echo "Imagesize: $IMAGESIZE/$FLASHSIZE bytes (${PERCENT}%)"
if [ $IMAGESIZE -gt $FLASHSIZE ];then
  echo "  WARNING! Your Image is too big for the selected chip. WARNING!"
  echo ""
  exit 1
else
	echo -n "  ["
	COUNTER=0
	while [  $COUNTER -lt $maxper ]; do
		if [ $COUNTER -lt $PER ]; then
			echo -n "="
		else
			echo -n "-"
		fi
		let COUNTER=COUNTER+1
	done
	echo "]"
fi
echo ""
echo -e "Program (.text + .data)\t: $(perl -e "print ${val[0]}+${val[1]};") bytes"
echo -e "Data (.data + .bss)\t:  $(perl -e "print ${val[2]}+${val[1]};") bytes"
echo ""<|MERGE_RESOLUTION|>--- conflicted
+++ resolved
@@ -8,18 +8,13 @@
 done
 
 IMAGESIZE=$(ls -l $1.bin | awk '{ print $5 }')
-<<<<<<< HEAD
 if [ "$3" != "y" ]; then
   FLASHSIZE=$(echo $(( 0x`echo -e "#include <avr/io.h>\nFLASHEND" | avr-cpp -mmcu=$2 | sed '$!d;s/^..//'` + 1 )))
 else
   FLASHSIZE=$4
 fi
-=======
-FLASHSIZE=`echo -e "#include <avr/io.h>\nFLASHEND" | avr-cpp -mmcu=$2 | sed '$!d;s/^..//'`
-FLASHSIZE=`echo $(( 0x$FLASHSIZE + 1 ))`
->>>>>>> 6b60a3ae
-PERCENT=$(perl -e "printf('%.2f', $IMAGESIZE.0 / $FLASHSIZE.0 *100.0);" )
-PER=$(perl -e "printf('%i', $IMAGESIZE / $FLASHSIZE *$maxper);" )
+PERCENT=$(perl -e "printf('%.2f', $IMAGESIZE.0 / $FLASHSIZE.0 * 100.0);" )
+PER=$(perl -e "printf('%i', $IMAGESIZE / $FLASHSIZE * $maxper);" )
 
 echo "Imagesize: $IMAGESIZE/$FLASHSIZE bytes (${PERCENT}%)"
 if [ $IMAGESIZE -gt $FLASHSIZE ];then
