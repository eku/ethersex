--- conflicted
+++ resolved
@@ -30,11 +30,7 @@
 #include <avr/pgmspace.h>
 
 static const char PROGMEM cd64[]="|$$$}rstuvwxyz{$$$$$$$>?@ABCDEFGHIJKLMNOPQRSTUVW"
-<<<<<<< HEAD
-			   "$$$$$$XYZ[\\]^_`abcdefghijklmnopq";
-=======
 			         "$$$$$$XYZ[\\]^_`abcdefghijklmnopq";
->>>>>>> 0051c731
 
 void base64_decodeblock(char in[4],char out[4] )
 {   
