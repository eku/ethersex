--- conflicted
+++ resolved
@@ -66,13 +66,10 @@
 inline static void
 tftp_fire_tftpomatic(uip_ipaddr_t * ip, const char *filename,
     uint8_t verify_crc)
-<<<<<<< HEAD
-=======
 #else
 inline static void
 tftp_fire_tftpomatic(uip_ipaddr_t * ip, const char *filename)
 #endif
->>>>>>> b4ce8445
 {
   uip_udp_conn_t *tftp_req_conn =
     uip_udp_new(ip, HTONS(TFTP_PORT), tftp_net_main);
@@ -81,13 +78,9 @@
     return;                     /* dammit. */
 
   tftp_req_conn->appstate.tftp.fire_req = 1;
-<<<<<<< HEAD
-  tftp_req_conn->appstate.tftp.verify_crc = verify_crc;
-=======
 #ifdef TFTP_CRC_SUPPORT
   tftp_req_conn->appstate.tftp.verify_crc = verify_crc;
 #endif
->>>>>>> b4ce8445
   memcpy(tftp_req_conn->appstate.tftp.filename, filename,
          TFTP_FILENAME_MAXLEN);
   tftp_req_conn->appstate.tftp.filename[TFTP_FILENAME_MAXLEN - 1] = 0;
@@ -104,13 +97,9 @@
   tftp_recv_conn->appstate.tftp.transfered = 0;
   tftp_recv_conn->appstate.tftp.finished = 0;
   tftp_recv_conn->appstate.tftp.bootp_image = 1;
-<<<<<<< HEAD
-  tftp_recv_conn->appstate.tftp.verify_crc = verify_crc;
-=======
 #ifdef TFTP_CRC_SUPPORT
   tftp_recv_conn->appstate.tftp.verify_crc = verify_crc;
 #endif
->>>>>>> b4ce8445
   memcpy(tftp_recv_conn->appstate.tftp.filename, filename,
          TFTP_FILENAME_MAXLEN);
   tftp_recv_conn->appstate.tftp.filename[TFTP_FILENAME_MAXLEN - 1] = 0;
