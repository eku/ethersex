/*
 * Copyright (c) 2007 by Stefan Siegl <stesie@brokenpipe.de>
 *
 * This program is free software; you can redistribute it and/or modify
 * it under the terms of the GNU General Public License as published by
 * the Free Software Foundation; either version 2 of the License, or
 * (at your option) any later version.
 *
 * This program is distributed in the hope that it will be useful,
 * but WITHOUT ANY WARRANTY; without even the implied warranty of
 * MERCHANTABILITY or FITNESS FOR A PARTICULAR PURPOSE.  See the
 * GNU General Public License for more details.
 *
 * You should have received a copy of the GNU General Public License
 * along with this program; if not, write to the Free Software
 * Foundation, Inc., 675 Mass Ave, Cambridge, MA 02139, USA.
 *
 * For more information on the GPL, please go to:
 * http://www.gnu.org/copyleft/gpl.html
 */

#include <avr/pgmspace.h>
#include <util/crc16.h>

#include "protocols/uip/uip.h"
#include "tftp.h"
#include "tftp_net.h"
#include "tftp_state.h"
#include "core/util/byte2hex.h"
<<<<<<< HEAD
=======
#include "core/util/app_crc.h"
#include "core/global.h"

>>>>>>> b4ce8445

void
tftp_net_init(void)
{
  uip_ipaddr_t ip;
  uip_ipaddr_copy(&ip, all_ones_addr);

  uip_udp_conn_t *tftp_conn = uip_udp_new(&ip, 0, tftp_net_main);

  if (!tftp_conn)
    return;                     /* dammit. */

  uip_udp_bind(tftp_conn, HTONS(TFTP_PORT));

#ifdef TFTPOMATIC_SUPPORT
  tftp_conn->appstate.tftp.fire_req = 0;

#ifndef IPV6_SUPPORT            /* IPv6 is handled in ipv6.c (after ra) */
  const char *filename = CONF_TFTP_IMAGE;
  set_CONF_TFTP_IP(&ip);

  tftp_fire_tftpomatic(&ip, filename, 0);
#endif /* !IPV6_SUPPORT */
#endif /* TFTPOMATIC_SUPPORT */
}


void
tftp_net_main(void)
{
  if (uip_newdata())
  {
#ifdef BOOTLOADER_SUPPORT
    if (uip_udp_conn->lport == HTONS(TFTP_ALT_PORT))
    {
      /* got reply packet for tftp download request,
       * seek request connection and shut it down */
      uip_udp_conn_t *req_conn;
      for (req_conn = &uip_udp_conns[0];
           req_conn < &uip_udp_conns[UIP_UDP_CONNS]; ++req_conn)
      {
        if (req_conn->lport != HTONS(TFTP_ALT_PORT))
          continue;
        if (req_conn->rport != HTONS(TFTP_PORT))
          continue;

        req_conn->lport = 0;    /* clear connection */
        break;
      }
    }
#endif /* BOOTLOADER_SUPPORT */

    tftp_handle_packet();
    return;
  }

#if defined(BOOTLOADER_SUPPORT)  \
  && (defined(TFTPOMATIC_SUPPORT) || defined(BOOTP_SUPPORT))
  if (!uip_udp_conn->appstate.tftp.fire_req)
    return;

  if (uip_udp_conn->appstate.tftp.transfered)
  {
    uip_udp_conn->appstate.tftp.transfered--;
    return;
  }


<<<<<<< HEAD

  uint16_t
  calc_application_crc(void)
  {
    uint_farptr_t p;
    uint16_t crc = 0xffff;

    for (p = 0; p < (uint_farptr_t) BOOTLOADER_START_ADDRESS; p++)
      crc = _crc16_update(crc, pgm_read_byte_far(p));

    return (crc);
  }


  /*
   * fire download request packet ...
   */
  int i = 0, l = 0;
=======
  /*
   * fire download request packet ...
   */
  uint8_t tag_found = 0;
  uint16_t i = 0, l = 0;
>>>>>>> b4ce8445
  struct tftp_hdr *tftp_pk = uip_appdata;
#ifdef TFTP_CRC_SUPPORT
  status.verify_tftp_crc_content = 0;
#endif

  tftp_pk->type = HTONS(1);     /* read request */

<<<<<<< HEAD
  while(i < strlen(uip_udp_conn->appstate.tftp.filename))
  {
    if(uip_udp_conn->appstate.tftp.filename[i] == '%')
    {
      if(uip_udp_conn->appstate.tftp.verify_crc)
      {
        switch(uip_udp_conn->appstate.tftp.filename[i + 1])
        {
          case 'm':   // mac address
=======
  while (uip_udp_conn->appstate.tftp.filename[i] && i < TFTP_FILENAME_MAXLEN)
  {
#ifdef TFTP_CRC_SUPPORT
    if (uip_udp_conn->appstate.tftp.filename[i] == '%')
    {
      if (uip_udp_conn->appstate.tftp.verify_crc)
      {
        switch (uip_udp_conn->appstate.tftp.filename[i + 1])
        {
          /* append mac address */
          case 'm':
            tag_found = 1;
>>>>>>> b4ce8445
            tftp_pk->u.raw[l++] = '-';
            for(uint8_t k = 0; k < 6; k++)
              l += byte2hex(uip_ethaddr.addr[k], &tftp_pk->u.raw[l]);
            break;

<<<<<<< HEAD
          case 'c':   // application crc
          {
=======
          /* append application crc */
          case 'c':
          {
            tag_found = 1;
>>>>>>> b4ce8445
            tftp_pk->u.raw[l++] = '-';
            uint16_t crc = calc_application_crc();
            l += byte2hex(crc >> 8, &tftp_pk->u.raw[l]);
            l += byte2hex(crc &0x00ff, &tftp_pk->u.raw[l]);
            break;
          }
<<<<<<< HEAD
          case 'e':   // extension
=======

          case 'C':
            tag_found = 1;
            status.verify_tftp_crc_content = 1;
            break;

            /* append crc file extension */
          case 'e':
            tag_found = 1;
>>>>>>> b4ce8445
            tftp_pk->u.raw[l++] = '.';
            tftp_pk->u.raw[l++] = 'c';
            tftp_pk->u.raw[l++] = 'r';
            tftp_pk->u.raw[l++] = 'c';
<<<<<<< HEAD
            while(uip_udp_conn->appstate.tftp.filename[i++]);
            break;

          default:    // ignore unknown formatting instruction
=======

            /* remove rest of filename */
            while (uip_udp_conn->appstate.tftp.filename[i++]);
            break;

          /* ignore unknown formatting tags */
          default:
>>>>>>> b4ce8445
            break;
        }
      }
      i += 2;
    }
    else
<<<<<<< HEAD
    {
      tftp_pk->u.raw[l++] = uip_udp_conn->appstate.tftp.filename[i++];
    }
  }
  tftp_pk->u.raw[l] = '\0';

#if BOOTLOADER_START_ADDRESS > UINT16_MAX
  uint_farptr_t src = pgm_get_far_address(octet);
  char *dst = &tftp_pk->u.raw[l + 1];
  for (uint8_t i = sizeof(octet); i; i--)
    *dst++ = pgm_read_byte_far(src++);
#else
  memcpy_P(&tftp_pk->u.raw[l + 1], octet, sizeof(octet));
=======
>>>>>>> b4ce8445
#endif
      tftp_pk->u.raw[l++] = uip_udp_conn->appstate.tftp.filename[i++];
  }
  tftp_pk->u.raw[l++] = '\0';

  /* uses less space than progmem copy of such a small string */
  tftp_pk->u.raw[l++] = 'o';
  tftp_pk->u.raw[l++] = 'c';
  tftp_pk->u.raw[l++] = 't';
  tftp_pk->u.raw[l++] = 'e';
  tftp_pk->u.raw[l++] = 't';
  tftp_pk->u.raw[l++] = '\0';

  /* no valid % tags in the filename to generate crc file */
#ifdef TFTP_CRC_SUPPORT
  if (uip_udp_conn->appstate.tftp.verify_crc && !tag_found)
    uip_udp_conn->appstate.tftp.verify_crc = 0;
#endif

  uip_udp_send(l + 9);

  /* uip_udp_conn->appstate.tftp.fire_req = 0; */

  /* retransmit in 2.5 seconds */
  uip_udp_conn->appstate.tftp.transfered = 5;
#endif
}

/*
  -- Ethersex META --
  header(services/tftp/tftp_net.h)
  net_init(tftp_net_init)

  state_header(services/tftp/tftp_state.h)
  state_udp(struct tftp_connection_state_t tftp)
*/<|MERGE_RESOLUTION|>--- conflicted
+++ resolved
@@ -20,19 +20,15 @@
  */
 
 #include <avr/pgmspace.h>
-#include <util/crc16.h>
 
 #include "protocols/uip/uip.h"
 #include "tftp.h"
 #include "tftp_net.h"
 #include "tftp_state.h"
 #include "core/util/byte2hex.h"
-<<<<<<< HEAD
-=======
 #include "core/util/app_crc.h"
 #include "core/global.h"
 
->>>>>>> b4ce8445
 
 void
 tftp_net_init(void)
@@ -101,32 +97,11 @@
   }
 
 
-<<<<<<< HEAD
-
-  uint16_t
-  calc_application_crc(void)
-  {
-    uint_farptr_t p;
-    uint16_t crc = 0xffff;
-
-    for (p = 0; p < (uint_farptr_t) BOOTLOADER_START_ADDRESS; p++)
-      crc = _crc16_update(crc, pgm_read_byte_far(p));
-
-    return (crc);
-  }
-
-
-  /*
-   * fire download request packet ...
-   */
-  int i = 0, l = 0;
-=======
   /*
    * fire download request packet ...
    */
   uint8_t tag_found = 0;
   uint16_t i = 0, l = 0;
->>>>>>> b4ce8445
   struct tftp_hdr *tftp_pk = uip_appdata;
 #ifdef TFTP_CRC_SUPPORT
   status.verify_tftp_crc_content = 0;
@@ -134,17 +109,6 @@
 
   tftp_pk->type = HTONS(1);     /* read request */
 
-<<<<<<< HEAD
-  while(i < strlen(uip_udp_conn->appstate.tftp.filename))
-  {
-    if(uip_udp_conn->appstate.tftp.filename[i] == '%')
-    {
-      if(uip_udp_conn->appstate.tftp.verify_crc)
-      {
-        switch(uip_udp_conn->appstate.tftp.filename[i + 1])
-        {
-          case 'm':   // mac address
-=======
   while (uip_udp_conn->appstate.tftp.filename[i] && i < TFTP_FILENAME_MAXLEN)
   {
 #ifdef TFTP_CRC_SUPPORT
@@ -157,30 +121,21 @@
           /* append mac address */
           case 'm':
             tag_found = 1;
->>>>>>> b4ce8445
             tftp_pk->u.raw[l++] = '-';
             for(uint8_t k = 0; k < 6; k++)
               l += byte2hex(uip_ethaddr.addr[k], &tftp_pk->u.raw[l]);
             break;
 
-<<<<<<< HEAD
-          case 'c':   // application crc
-          {
-=======
           /* append application crc */
           case 'c':
           {
             tag_found = 1;
->>>>>>> b4ce8445
             tftp_pk->u.raw[l++] = '-';
             uint16_t crc = calc_application_crc();
             l += byte2hex(crc >> 8, &tftp_pk->u.raw[l]);
             l += byte2hex(crc &0x00ff, &tftp_pk->u.raw[l]);
             break;
           }
-<<<<<<< HEAD
-          case 'e':   // extension
-=======
 
           case 'C':
             tag_found = 1;
@@ -190,17 +145,10 @@
             /* append crc file extension */
           case 'e':
             tag_found = 1;
->>>>>>> b4ce8445
             tftp_pk->u.raw[l++] = '.';
             tftp_pk->u.raw[l++] = 'c';
             tftp_pk->u.raw[l++] = 'r';
             tftp_pk->u.raw[l++] = 'c';
-<<<<<<< HEAD
-            while(uip_udp_conn->appstate.tftp.filename[i++]);
-            break;
-
-          default:    // ignore unknown formatting instruction
-=======
 
             /* remove rest of filename */
             while (uip_udp_conn->appstate.tftp.filename[i++]);
@@ -208,29 +156,12 @@
 
           /* ignore unknown formatting tags */
           default:
->>>>>>> b4ce8445
             break;
         }
       }
       i += 2;
     }
     else
-<<<<<<< HEAD
-    {
-      tftp_pk->u.raw[l++] = uip_udp_conn->appstate.tftp.filename[i++];
-    }
-  }
-  tftp_pk->u.raw[l] = '\0';
-
-#if BOOTLOADER_START_ADDRESS > UINT16_MAX
-  uint_farptr_t src = pgm_get_far_address(octet);
-  char *dst = &tftp_pk->u.raw[l + 1];
-  for (uint8_t i = sizeof(octet); i; i--)
-    *dst++ = pgm_read_byte_far(src++);
-#else
-  memcpy_P(&tftp_pk->u.raw[l + 1], octet, sizeof(octet));
-=======
->>>>>>> b4ce8445
 #endif
       tftp_pk->u.raw[l++] = uip_udp_conn->appstate.tftp.filename[i++];
   }
