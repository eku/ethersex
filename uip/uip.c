--- conflicted
+++ resolved
@@ -774,12 +774,6 @@
 u8_t
 uip_ipaddr_prefixlencmp(uip_ip6addr_t _a, uip_ip6addr_t _b, u8_t prefix)
 {
-<<<<<<< HEAD
-  u16_t *a = (u16_t *) _a;
-  u16_t *b = (u16_t *) _b;
-
-  while(prefix >= 16) {
-=======
   /* The ip-address is already converted to network byte order, this is
      the memory contains something like
 
@@ -791,26 +785,17 @@
   u8_t *b = (u8_t *) _b;
 
   while(prefix >= 8) {
->>>>>>> ec6fb1ba
     if(*a != *b) 
       return 0;
 
     a ++;
     b ++;
-<<<<<<< HEAD
-    prefix -= 16;
-=======
     prefix -= 8;
->>>>>>> ec6fb1ba
   }
 
   if(prefix)
     do
-<<<<<<< HEAD
-      if(((*a) & (1 << (16 - prefix))) != ((*b) & (1 << (16 - prefix))))
-=======
       if(((*a) & (1 << (8 - prefix))) != ((*b) & (1 << (8 - prefix))))
->>>>>>> ec6fb1ba
         return 0;
     while(--prefix);
 
@@ -1027,7 +1012,6 @@
 #endif
   {
     /* We're on mainstack and got a packet addressed
-<<<<<<< HEAD
        to the rfm12 network.  Pass it on. 
 
        We need to send a beacon ID byte, however we don't initialize it,
@@ -1038,13 +1022,6 @@
 #elif defined(RFM12_OUTER)
   if(!uip_ipaddr_cmp(BUF->destipaddr, uip_hostaddr)
      && uip_buf[RFM12_BRIDGE_OFFSET] == rfm12_beacon_code) {
-=======
-       to the rfm12 network.  Pass it on. */
-    rfm12_txstart(&uip_buf[UIP_LLH_LEN], uip_len);
-  }
-#elif defined(RFM12_OUTER)
-  if(!uip_ipaddr_cmp(BUF->destipaddr, uip_hostaddr)) {
->>>>>>> ec6fb1ba
     /* We're on the rfm12 stack and got a packet not addressed to us.
        Pass it on to the ethernet, if the beacon-id sent as the llh byte
        matches our station's beacon id. */
